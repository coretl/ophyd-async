--- conflicted
+++ resolved
@@ -2,10 +2,6 @@
 from typing import Literal, cast
 
 from ophyd_async.core import (
-<<<<<<< HEAD
-=======
-    DetectorController,
->>>>>>> 1559aa0e
     DetectorTrigger,
     TriggerInfo,
 )
@@ -19,11 +15,7 @@
 _HIGHEST_POSSIBLE_DEADTIME = 1961e-6
 
 
-<<<<<<< HEAD
 class AravisController(adcore.ADBaseController):
-=======
-class AravisController(DetectorController):
->>>>>>> 1559aa0e
     GPIO_NUMBER = Literal[1, 2, 3, 4]
 
     def __init__(self, driver: AravisDriverIO, gpio_number: GPIO_NUMBER) -> None:
@@ -50,15 +42,9 @@
         await self.driver.trigger_mode.set(trigger_mode)
 
         await asyncio.gather(
-<<<<<<< HEAD
             self.driver.trigger_source.set(trigger_source),
-            self.driver.num_images.set(num),
+            self.driver.num_images.set(trigger_info.total_number_of_triggers),
             self.driver.image_mode.set(image_mode),
-=======
-            self._drv.trigger_source.set(trigger_source),
-            self._drv.num_images.set(trigger_info.total_number_of_triggers),
-            self._drv.image_mode.set(image_mode),
->>>>>>> 1559aa0e
         )
 
     def _get_trigger_info(
