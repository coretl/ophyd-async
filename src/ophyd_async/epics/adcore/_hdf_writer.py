--- conflicted
+++ resolved
@@ -51,19 +51,19 @@
     async def open(self, multiplier: int = 1) -> Dict[str, DataKey]:
         self._file = None
         info = self._path_provider(device_name=self.hdf.name)
+
+        # Set the directory creation depth first, since dir creation callback happens
+        # when directory path PV is processed.
+        await self.hdf.create_directory.set(info.create_dir_depth)
+
         await asyncio.gather(
             self.hdf.num_extra_dims.set(0),
             self.hdf.lazy_open.set(True),
             self.hdf.swmr_mode.set(True),
-            self.hdf.create_dir_depth.set(info.create_dir_depth),
             # See https://github.com/bluesky/ophyd-async/issues/122
             self.hdf.file_path.set(info.directory_path),
             self.hdf.file_name.set(info.filename),
             self.hdf.file_template.set("%s/%s.h5"),
-<<<<<<< HEAD
-=======
-            self.hdf.create_directory.set(info.create_dir_depth),
->>>>>>> 43ada099
             self.hdf.file_write_mode.set(FileWriteMode.stream),
             # Never use custom xml layout file but use the one defined
             # in the source code file NDFileHDF5LayoutXML.cpp
