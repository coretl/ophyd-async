import asyncio
from collections.abc import AsyncIterator
from pathlib import Path
from xml.etree import ElementTree as ET

from bluesky.protocols import Hints, StreamAsset
from event_model import DataKey

from ophyd_async.core import (
    DEFAULT_TIMEOUT,
    DatasetDescriber,
    HDFDataset,
    HDFFile,
    NameProvider,
    PathProvider,
    wait_for_value,
)

from ._core_io import NDFileHDFIO, NDPluginBaseIO
from ._core_writer import ADWriter
from ._utils import (
    convert_param_dtype_to_np,
    convert_pv_dtype_to_np,
)


class ADHDFWriter(ADWriter[NDFileHDFIO]):
    default_suffix: str = "HDF1:"

    def __init__(
        self,
        fileio: NDFileHDFIO,
        path_provider: PathProvider,
        name_provider: NameProvider,
        dataset_describer: DatasetDescriber,
        plugins: dict[str, NDPluginBaseIO] | None = None,
    ) -> None:
        super().__init__(
            fileio,
            path_provider,
            name_provider,
            dataset_describer,
            plugins=plugins,
            file_extension=".h5",
            mimetype="application/x-hdf5",
        )
        self._datasets: list[HDFDataset] = []
        self._file: HDFFile | None = None
        self._include_file_number = False

    async def open(self, multiplier: int = 1) -> dict[str, DataKey]:
        self._file = None

        # Setting HDF writer specific signals

        # Make sure we are using chunk auto-sizing
        await asyncio.gather(self._fileio.chunk_size_auto.set(True))

        await asyncio.gather(
            self._fileio.num_extra_dims.set(0),
            self._fileio.lazy_open.set(True),
            self._fileio.swmr_mode.set(True),
            self._fileio.xml_file_name.set(""),
        )

        # By default, don't add file number to filename
        self._filename_template = "%s%s"
        if self._include_file_number:
            self._filename_template += "_%6.6d"

        # Set common AD file plugin params, begin capturing
        await self.begin_capture()

        name = self._name_provider()
        detector_shape = await self._dataset_describer.shape()
        np_dtype = await self._dataset_describer.np_datatype()
        self._multiplier = multiplier
        outer_shape = (multiplier,) if multiplier > 1 else ()

        # Determine number of frames that will be saved per HDF chunk
        frames_per_chunk = await self._fileio.num_frames_chunks.get_value()

        # Add the main data
        self._datasets = [
            HDFDataset(
                data_key=name,
                dataset="/entry/data/data",
                shape=detector_shape,
                dtype_numpy=np_dtype,
                multiplier=multiplier,
                chunk_shape=(frames_per_chunk, *detector_shape),
            )
        ]
        # And all the scalar datasets
        if self._plugins is not None:
            for plugin in self._plugins.values():
                maybe_xml = await plugin.nd_attributes_file.get_value()
                # This is the check that ADCore does to see if it is an XML string
                # rather than a filename to parse
                if "<Attributes>" in maybe_xml:
                    root = ET.fromstring(maybe_xml)
                    for child in root:
                        datakey = child.attrib["name"]
                        if child.attrib.get("type", "EPICS_PV") == "EPICS_PV":
                            np_datatype = convert_pv_dtype_to_np(
                                child.attrib.get("dbrtype", "DBR_NATIVE")
                            )
                        else:
                            np_datatype = convert_param_dtype_to_np(
                                child.attrib.get("datatype", "INT")
                            )
                        self._datasets.append(
                            HDFDataset(
                                datakey,
                                f"/entry/instrument/NDAttributes/{datakey}",
                                (),
                                np_datatype,
                                multiplier,
                                # NDAttributes appear to always be configured with
                                # this chunk size
                                chunk_shape=(16384,),
                            )
                        )

        describe = {
            ds.data_key: DataKey(
<<<<<<< HEAD
                source=self._fileio.full_file_name.source,
=======
                source=self.hdf.full_file_name.source,
>>>>>>> 1d444f45
                shape=list(outer_shape + tuple(ds.shape)),
                dtype="array" if ds.shape else "number",
                dtype_numpy=ds.dtype_numpy,
                external="STREAM:",
            )
            for ds in self._datasets
        }
        return describe

    async def collect_stream_docs(
        self, indices_written: int
    ) -> AsyncIterator[StreamAsset]:
        # TODO: fail if we get dropped frames
        await self._fileio.flush_now.set(True)
        if indices_written:
            if not self._file:
                path = Path(await self._fileio.full_file_name.get_value())
                self._file = HDFFile(
                    # See https://github.com/bluesky/ophyd-async/issues/122
                    path,
                    self._datasets,
                )
                # stream resource says "here is a dataset",
                # stream datum says "here are N frames in that stream resource",
                # you get one stream resource and many stream datums per scan

                for doc in self._file.stream_resources():
                    yield "stream_resource", doc
            for doc in self._file.stream_data(indices_written):
                yield "stream_datum", doc

    async def close(self):
        # Already done a caput callback in _capture_status, so can't do one here
        await self._fileio.capture.set(False, wait=False)
        await wait_for_value(self._fileio.capture, False, DEFAULT_TIMEOUT)
        if self._capture_status:
            # We kicked off an open, so wait for it to return
            await self._capture_status

    @property
    def hints(self) -> Hints:
        return {"fields": [self._name_provider()]}<|MERGE_RESOLUTION|>--- conflicted
+++ resolved
@@ -124,11 +124,7 @@
 
         describe = {
             ds.data_key: DataKey(
-<<<<<<< HEAD
                 source=self._fileio.full_file_name.source,
-=======
-                source=self.hdf.full_file_name.source,
->>>>>>> 1d444f45
                 shape=list(outer_shape + tuple(ds.shape)),
                 dtype="array" if ds.shape else "number",
                 dtype_numpy=ds.dtype_numpy,
