--- conflicted
+++ resolved
@@ -1,29 +1,21 @@
-<<<<<<< HEAD
 import asyncio
 from enum import Enum
 
 from ophyd_async.core import Device
 from ophyd_async.core._providers import DatasetDescriber
-from ophyd_async.epics.signal import (
-=======
 from ophyd_async.core import Device, StrictEnum
 from ophyd_async.epics.core import (
->>>>>>> 1d444f45
     epics_signal_r,
     epics_signal_rw,
     epics_signal_rw_rbv,
 )
 
-<<<<<<< HEAD
 from ._utils import ADBaseDataType, FileWriteMode, ImageMode, convert_ad_dtype_to_np
-=======
-from ._utils import ADBaseDataType, FileWriteMode, ImageMode
 
 
 class Callback(StrictEnum):
     Enable = "Enable"
     Disable = "Disable"
->>>>>>> 1d444f45
 
 
 class NDArrayBaseIO(Device):
