from pathlib import Path
from typing import Iterator, List

from event_model import StreamDatum, StreamResource, compose_stream_resource

from ophyd_async.core import DirectoryInfo

from ._hdfdataset import _HDFDataset


class _HDFFile:
<<<<<<< HEAD
    """
    :param directory_info: Contains information about how to construct a StreamResource
    :param full_file_name: Absolute path to the file to be written
    :param datasets: Datasets to write into the file
    """

    def __init__(
        self,
        directory_info: DirectoryInfo,
        full_file_name: Path,
=======
    def __init__(
        self,
        directory_info: DirectoryInfo,
        full_file_name: str,
>>>>>>> 62a42e3d
        datasets: List[_HDFDataset],
    ) -> None:
        self._last_emitted = 0
        self._bundles = [
            compose_stream_resource(
                spec="AD_HDF5_SWMR_SLICE",
                root=str(directory_info.root),
                data_key=ds.name,
<<<<<<< HEAD
                resource_path=str(full_file_name.relative_to(directory_info.root)),
=======
                resource_path=str(directory_info.resource_dir / full_file_name),
>>>>>>> 62a42e3d
                resource_kwargs={
                    "path": ds.path,
                    "multiplier": ds.multiplier,
                    "timestamps": "/entry/instrument/NDAttributes/NDArrayTimeStamp",
                },
            )
            for ds in datasets
        ]

    def stream_resources(self) -> Iterator[StreamResource]:
        for bundle in self._bundles:
            yield bundle.stream_resource_doc

    def stream_data(self, indices_written: int) -> Iterator[StreamDatum]:
        # Indices are relative to resource
        if indices_written > self._last_emitted:
            indices = dict(
                start=self._last_emitted,
                stop=indices_written,
            )
            self._last_emitted = indices_written
            for bundle in self._bundles:
                yield bundle.compose_stream_datum(indices)
        return None<|MERGE_RESOLUTION|>--- conflicted
+++ resolved
@@ -9,7 +9,6 @@
 
 
 class _HDFFile:
-<<<<<<< HEAD
     """
     :param directory_info: Contains information about how to construct a StreamResource
     :param full_file_name: Absolute path to the file to be written
@@ -20,12 +19,6 @@
         self,
         directory_info: DirectoryInfo,
         full_file_name: Path,
-=======
-    def __init__(
-        self,
-        directory_info: DirectoryInfo,
-        full_file_name: str,
->>>>>>> 62a42e3d
         datasets: List[_HDFDataset],
     ) -> None:
         self._last_emitted = 0
@@ -34,11 +27,7 @@
                 spec="AD_HDF5_SWMR_SLICE",
                 root=str(directory_info.root),
                 data_key=ds.name,
-<<<<<<< HEAD
-                resource_path=str(full_file_name.relative_to(directory_info.root)),
-=======
                 resource_path=str(directory_info.resource_dir / full_file_name),
->>>>>>> 62a42e3d
                 resource_kwargs={
                     "path": ds.path,
                     "multiplier": ds.multiplier,
