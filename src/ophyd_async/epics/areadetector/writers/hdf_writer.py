import asyncio
from pathlib import Path
from typing import AsyncGenerator, AsyncIterator, Dict, List, Optional

from bluesky.protocols import DataKey, Hints, StreamAsset

from ophyd_async.core import (
    DEFAULT_TIMEOUT,
    AsyncStatus,
    DetectorWriter,
    DirectoryProvider,
    NameProvider,
    ShapeProvider,
    set_and_wait_for_value,
    wait_for_value,
)
from ophyd_async.core.signal import observe_value

from .general_hdffile import _HDFDataset, _HDFFile
from .nd_file_hdf import FileWriteMode, NDFileHDF
from .nd_plugin import convert_ad_dtype_to_np


class HDFWriter(DetectorWriter):
    def __init__(
        self,
        hdf: NDFileHDF,
        directory_provider: DirectoryProvider,
        name_provider: NameProvider,
        shape_provider: ShapeProvider,
        **scalar_datasets_paths: str,
    ) -> None:
        self.hdf = hdf
        self._directory_provider = directory_provider
        self._name_provider = name_provider
        self._shape_provider = shape_provider
        self._scalar_datasets_paths = scalar_datasets_paths
        self._capture_status: Optional[AsyncStatus] = None
        self._datasets: List[_HDFDataset] = []
        self._file: Optional[_HDFFile] = None
        self._multiplier = 1

    async def open(self, multiplier: int = 1) -> Dict[str, DataKey]:
        self._file = None
        info = self._directory_provider()
        file_path = str(info.root / info.resource_dir)
        await asyncio.gather(
            self.hdf.num_extra_dims.set(0),
            self.hdf.lazy_open.set(True),
            self.hdf.swmr_mode.set(True),
            # See https://github.com/bluesky/ophyd-async/issues/122
            self.hdf.file_path.set(file_path),
            self.hdf.file_name.set(f"{info.prefix}{self.hdf.name}{info.suffix}"),
            self.hdf.file_template.set("%s/%s.h5"),
            self.hdf.file_write_mode.set(FileWriteMode.stream),
            # Never use custom xml layout file but use the one defined
            # in the source code file NDFileHDF5LayoutXML.cpp
            self.hdf.xml_file_name.set(""),
        )

        assert (
            await self.hdf.file_path_exists.get_value()
        ), f"File path {file_path} for hdf plugin does not exist"

        # Overwrite num_capture to go forever
        await self.hdf.num_capture.set(0)
        # Wait for it to start, stashing the status that tells us when it finishes
        self._capture_status = await set_and_wait_for_value(self.hdf.capture, True)
        name = self._name_provider()
        detector_shape = tuple(await self._shape_provider())
        self._multiplier = multiplier
        outer_shape = (multiplier,) if multiplier > 1 else ()
        print(f"{detector_shape = }")
        frame_shape = detector_shape[:-1] if len(detector_shape) > 0 else []
        dtype_str = (
            convert_ad_dtype_to_np(detector_shape[-1])
            if len(detector_shape) > 0
            else ""
        )

        # Add the main data
        self._datasets = [
            _HDFDataset(
<<<<<<< HEAD
                name,
                "/entry/data/data",
                frame_shape,
                dtype_str,
                multiplier,
=======
                data_key=name,
                dataset="/entry/data/data",
                shape=detector_shape,
                multiplier=multiplier,
>>>>>>> 8a18c3bc
            )
        ]
        # And all the scalar datasets
        for ds_name, ds_path in self._scalar_datasets_paths.items():
            self._datasets.append(
                _HDFDataset(
                    f"{name}-{ds_name}",
                    f"/entry/instrument/NDAttributes/{ds_path}",
                    (),
                    "",
                    multiplier,
                )
            )

        describe = {
            ds.data_key: DataKey(
                source=self.hdf.full_file_name.source,
                shape=outer_shape + tuple(ds.shape),
                dtype="array" if ds.shape else "number",
                dtype_str=ds.dtype_str,
                external="STREAM:",
            )
            for ds in self._datasets
        }
        return describe

    async def observe_indices_written(
        self, timeout=DEFAULT_TIMEOUT
    ) -> AsyncGenerator[int, None]:
        """Wait until a specific index is ready to be collected"""
        async for num_captured in observe_value(self.hdf.num_captured, timeout):
            yield num_captured // self._multiplier

    async def get_indices_written(self) -> int:
        num_captured = await self.hdf.num_captured.get_value()
        return num_captured // self._multiplier

    async def collect_stream_docs(
        self, indices_written: int
    ) -> AsyncIterator[StreamAsset]:
        # TODO: fail if we get dropped frames
        await self.hdf.flush_now.set(True)
        if indices_written:
            if not self._file:
                path = Path(await self.hdf.full_file_name.get_value())
                self._file = _HDFFile(
                    self._directory_provider(),
                    # See https://github.com/bluesky/ophyd-async/issues/122
                    path,
                    self._datasets,
                )
                # stream resource says "here is a dataset",
                # stream datum says "here are N frames in that stream resource",
                # you get one stream resource and many stream datums per scan

                for doc in self._file.stream_resources():
                    yield "stream_resource", doc
            for doc in self._file.stream_data(indices_written):
                yield "stream_datum", doc

    async def close(self):
        # Already done a caput callback in _capture_status, so can't do one here
        await self.hdf.capture.set(0, wait=False)
        await wait_for_value(self.hdf.capture, 0, DEFAULT_TIMEOUT)
        if self._capture_status:
            # We kicked off an open, so wait for it to return
            await self._capture_status

    @property
    def hints(self) -> Hints:
        return {"fields": [self._name_provider()]}<|MERGE_RESOLUTION|>--- conflicted
+++ resolved
@@ -81,18 +81,11 @@
         # Add the main data
         self._datasets = [
             _HDFDataset(
-<<<<<<< HEAD
-                name,
-                "/entry/data/data",
-                frame_shape,
-                dtype_str,
-                multiplier,
-=======
                 data_key=name,
                 dataset="/entry/data/data",
-                shape=detector_shape,
+                shape=frame_shape,
+                dtype_str=dtype_str,
                 multiplier=multiplier,
->>>>>>> 8a18c3bc
             )
         ]
         # And all the scalar datasets
