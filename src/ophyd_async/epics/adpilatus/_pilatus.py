from collections.abc import Sequence

from ophyd_async.core import PathProvider
from ophyd_async.core._signal import SignalR
from ophyd_async.epics.adcore._core_detector import AreaDetector
from ophyd_async.epics.adcore._core_io import ADBaseDatasetDescriber, NDPluginBaseIO
from ophyd_async.epics.adcore._core_writer import ADWriter
from ophyd_async.epics.adcore._hdf_writer import ADHDFWriter

from ._pilatus_controller import PilatusController
<<<<<<< HEAD
=======
from ._pilatus_io import PilatusDriverIO


#: Cite: https://media.dectris.com/User_Manual-PILATUS2-V1_4.pdf
#: The required minimum time difference between ExpPeriod and ExpTime
#: (readout time) is 2.28 ms
#: We provide an option to override for newer Pilatus models
class PilatusReadoutTime(float, Enum):
    """Pilatus readout time per model in ms"""

    # Cite: https://media.dectris.com/User_Manual-PILATUS2-V1_4.pdf
    PILATUS2 = 2.28e-3

    # Cite: https://media.dectris.com/user-manual-pilatus3-2020.pdf
    PILATUS3 = 0.95e-3
>>>>>>> 1d05222a


class PilatusDetector(AreaDetector[PilatusController, ADWriter]):
    """A Pilatus StandardDetector writing HDF files"""

    def __init__(
        self,
        prefix: str,
        path_provider: PathProvider,
<<<<<<< HEAD
        readout_time: float,
=======
        readout_time: PilatusReadoutTime = PilatusReadoutTime.PILATUS3,
>>>>>>> 1d05222a
        drv_suffix: str = "cam1:",
        writer_cls: type[ADWriter] = ADHDFWriter,
        fileio_suffix: str | None = None,
        name: str = "",
        plugins: dict[str, NDPluginBaseIO] | None = None,
        config_sigs: Sequence[SignalR] = (),
    ):
        controller, driver = PilatusController.controller_and_drv(
            prefix + drv_suffix, name=name, readout_time=readout_time
        )
        writer, fileio = writer_cls.writer_and_io(
            prefix,
            path_provider,
            lambda: name,
            ADBaseDatasetDescriber(driver),
            fileio_suffix=fileio_suffix,
            plugins=plugins,
        )

        super().__init__(
            driver=driver,
            controller=controller,
            fileio=fileio,
            writer=writer,
            plugins=plugins,
            name=name,
            config_sigs=config_sigs,
        )
        self.drv = driver
        self.fileio = fileio<|MERGE_RESOLUTION|>--- conflicted
+++ resolved
@@ -7,25 +7,7 @@
 from ophyd_async.epics.adcore._core_writer import ADWriter
 from ophyd_async.epics.adcore._hdf_writer import ADHDFWriter
 
-from ._pilatus_controller import PilatusController
-<<<<<<< HEAD
-=======
-from ._pilatus_io import PilatusDriverIO
-
-
-#: Cite: https://media.dectris.com/User_Manual-PILATUS2-V1_4.pdf
-#: The required minimum time difference between ExpPeriod and ExpTime
-#: (readout time) is 2.28 ms
-#: We provide an option to override for newer Pilatus models
-class PilatusReadoutTime(float, Enum):
-    """Pilatus readout time per model in ms"""
-
-    # Cite: https://media.dectris.com/User_Manual-PILATUS2-V1_4.pdf
-    PILATUS2 = 2.28e-3
-
-    # Cite: https://media.dectris.com/user-manual-pilatus3-2020.pdf
-    PILATUS3 = 0.95e-3
->>>>>>> 1d05222a
+from ._pilatus_controller import PilatusController, PilatusReadoutTime
 
 
 class PilatusDetector(AreaDetector[PilatusController, ADWriter]):
@@ -35,11 +17,7 @@
         self,
         prefix: str,
         path_provider: PathProvider,
-<<<<<<< HEAD
-        readout_time: float,
-=======
         readout_time: PilatusReadoutTime = PilatusReadoutTime.PILATUS3,
->>>>>>> 1d05222a
         drv_suffix: str = "cam1:",
         writer_cls: type[ADWriter] = ADHDFWriter,
         fileio_suffix: str | None = None,
