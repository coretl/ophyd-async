--- conflicted
+++ resolved
@@ -36,44 +36,17 @@
 
     async def prepare(self, trigger_info: TriggerInfo):
         await asyncio.gather(
-<<<<<<< HEAD
             self._driver.trigger_mode.set(TRIGGER_MODE[trigger_info.trigger]),
             self._driver.exposure_mode.set(EXPOSE_OUT_MODE[trigger_info.trigger]),
             self._driver.num_images.set(trigger_info.total_number_of_triggers),
-            self._driver.image_mode.set(adcore.ImageMode.multiple),
-=======
-            self._drv.trigger_mode.set(TRIGGER_MODE[trigger_info.trigger]),
-            self._drv.exposure_mode.set(EXPOSE_OUT_MODE[trigger_info.trigger]),
-            self._drv.num_images.set(trigger_info.total_number_of_triggers),
-            self._drv.image_mode.set(adcore.ImageMode.MULTIPLE),
->>>>>>> 1d05222a
+            self._driver.image_mode.set(adcore.ImageMode.MULTIPLE),
         )
         if trigger_info.livetime is not None and trigger_info.trigger not in [
             DetectorTrigger.VARIABLE_GATE,
             DetectorTrigger.CONSTANT_GATE,
         ]:
-<<<<<<< HEAD
             await self._driver.acquire_time.set(trigger_info.livetime)
-        if trigger_info.trigger != DetectorTrigger.internal:
-            self._driver.trigger_source.set(VimbaTriggerSource.line1)
+        if trigger_info.trigger != DetectorTrigger.INTERNAL:
+            self._driver.trigger_source.set(VimbaTriggerSource.LINE1)
         else:
-            self._driver.trigger_source.set(VimbaTriggerSource.freerun)
-=======
-            await self._drv.acquire_time.set(trigger_info.livetime)
-        if trigger_info.trigger != DetectorTrigger.INTERNAL:
-            self._drv.trigger_source.set(VimbaTriggerSource.LINE1)
-        else:
-            self._drv.trigger_source.set(VimbaTriggerSource.FREERUN)
-
-    async def arm(self):
-        self._arm_status = await adcore.start_acquiring_driver_and_ensure_status(
-            self._drv
-        )
-
-    async def wait_for_idle(self):
-        if self._arm_status:
-            await self._arm_status
-
-    async def disarm(self):
-        await adcore.stop_busy_record(self._drv.acquire, False, timeout=1)
->>>>>>> 1d05222a
+            self._driver.trigger_source.set(VimbaTriggerSource.FREERUN)