--- conflicted
+++ resolved
@@ -35,7 +35,7 @@
 from .utils import DEFAULT_TIMEOUT, CalculatableTimeout, CalculateTimeout, Callback, T
 
 
-def add_timeout(func):
+def _add_timeout(func):
     @functools.wraps(func)
     async def wrapper(self: Signal, *args, **kwargs):
         return await asyncio.wait_for(func(self, *args, **kwargs), self._timeout)
@@ -184,22 +184,17 @@
             self._cache.close()
             self._cache = None
 
-    @add_timeout
+    @_add_timeout
     async def read(self, cached: Optional[bool] = None) -> Dict[str, Reading]:
         """Return a single item dict with the reading in it"""
         return {self.name: await self._backend_or_cache(cached).get_reading()}
 
-<<<<<<< HEAD
-    @add_timeout
-    async def describe(self) -> Dict[str, Descriptor]:
-=======
     @_add_timeout
     async def describe(self) -> Dict[str, DataKey]:
->>>>>>> d739f0fa
         """Return a single item dict with the descriptor in it"""
         return {self.name: await self._backend.get_datakey(self.source)}
 
-    @add_timeout
+    @_add_timeout
     async def get_value(self, cached: Optional[bool] = None) -> T:
         """The current value"""
         value = await self._backend_or_cache(cached).get_value()
