"""Module which defines abstract classes to work with detectors"""

import asyncio
import time
from abc import ABC, abstractmethod
<<<<<<< HEAD
from collections.abc import AsyncGenerator, AsyncIterator, Callable, Sequence
=======
from collections.abc import AsyncGenerator, AsyncIterator, Callable, Iterator, Sequence
from enum import Enum
from functools import cached_property
from typing import (
    Generic,
)
>>>>>>> 72c61ada

from bluesky.protocols import (
    Reading,
    StreamAsset,
)
from event_model import DataKey
from pydantic import BaseModel, Field, NonNegativeInt, computed_field

from ._device import Device, DeviceBackend
from ._signal import SignalR
from ._status import AsyncStatus, WatchableAsyncStatus
from ._utils import DEFAULT_TIMEOUT, StrictEnum, WatcherUpdate, merge_gathered_dicts


class DetectorTrigger(StrictEnum):
    """Type of mechanism for triggering a detector to take frames"""

    #: Detector generates internal trigger for given rate
    internal = "internal"
    #: Expect a series of arbitrary length trigger signals
    edge_trigger = "edge_trigger"
    #: Expect a series of constant width external gate signals
    constant_gate = "constant_gate"
    #: Expect a series of variable width external gate signals
    variable_gate = "variable_gate"


class TriggerInfo(BaseModel):
    """Minimal set of information required to setup triggering on a detector"""

    #: Number of triggers that will be sent, (0 means infinite) Can be:
    #  - A single integer or
    #  - A list of integers for multiple triggers
    # Example for tomography: TriggerInfo(number=[2,3,100,3])
    #:     This would trigger:
    #:     - 2 times for dark field images
    #:     - 3 times for initial flat field images
    #:     - 100 times for projections
    #:     - 3 times for final flat field images
    number_of_triggers: NonNegativeInt | list[NonNegativeInt]
    #: Sort of triggers that will be sent
    trigger: DetectorTrigger = Field(default=DetectorTrigger.internal)
    #: What is the minimum deadtime between triggers
    deadtime: float | None = Field(default=None, ge=0)
    #: What is the maximum high time of the triggers
    livetime: float | None = Field(default=None, ge=0)
    #: What is the maximum timeout on waiting for a frame
    frame_timeout: float | None = Field(default=None, gt=0)
    #: How many triggers make up a single StreamDatum index, to allow multiple frames
    #: from a faster detector to be zipped with a single frame from a slow detector
    #: e.g. if num=10 and multiplier=5 then the detector will take 10 frames,
    #: but publish 2 indices, and describe() will show a shape of (5, h, w)
    multiplier: int = 1

    @computed_field
    @cached_property
    def total_number_of_triggers(self) -> int:
        return (
            sum(self.number_of_triggers)
            if isinstance(self.number_of_triggers, list)
            else self.number_of_triggers
        )


class DetectorController(ABC):
    """
    Classes implementing this interface should hold the logic for
    arming and disarming a detector
    """

    @abstractmethod
    def get_deadtime(self, exposure: float | None) -> float:
        """For a given exposure, how long should the time between exposures be"""

    @abstractmethod
    async def prepare(self, trigger_info: TriggerInfo):
        """
        Do all necessary steps to prepare the detector for triggers.

        Args:
            trigger_info: This is a Pydantic model which contains
                number Expected number of frames.
                trigger Type of trigger for which to prepare the detector. Defaults
                to DetectorTrigger.internal.
                livetime Livetime / Exposure time with which to set up the detector.
                Defaults to None
                if not applicable or the detector is expected to use its previously-set
                exposure time.
                deadtime Defaults to None. This is the minimum deadtime between
                triggers.
                multiplier The number of triggers grouped into a single StreamDatum
                index.
        """

    @abstractmethod
    async def arm(self) -> None:
        """
        Arm the detector
        """

    @abstractmethod
    async def wait_for_idle(self):
        """
        This will wait on the internal _arm_status and wait for it to get disarmed/idle
        """

    @abstractmethod
    async def disarm(self):
        """Disarm the detector, return detector to an idle state"""


class DetectorWriter(ABC):
    """Logic for making a detector write data to somewhere persistent
    (e.g. an HDF5 file)"""

    @abstractmethod
    async def open(self, multiplier: int = 1) -> dict[str, DataKey]:
        """Open writer and wait for it to be ready for data.

        Args:
            multiplier: Each StreamDatum index corresponds to this many
                written exposures

        Returns:
            Output for ``describe()``
        """

    @abstractmethod
    def observe_indices_written(
        self, timeout=DEFAULT_TIMEOUT
    ) -> AsyncGenerator[int, None]:
        """Yield the index of each frame (or equivalent data point) as it is written"""

    @abstractmethod
    async def get_indices_written(self) -> int:
        """Get the number of indices written"""

    @abstractmethod
    def collect_stream_docs(self, indices_written: int) -> AsyncIterator[StreamAsset]:
        """Create Stream docs up to given number written"""

    @abstractmethod
    async def close(self) -> None:
        """Close writer, blocks until I/O is complete"""


class StandardDetector(Device):
    """
    Useful detector base class for step and fly scanning detectors.
    Aggregates controller and writer logic together.
    """

    def __init__(
        self,
        controller: DetectorController,
        writer: DetectorWriter,
        config_sigs: Sequence[SignalR] = (),
        name: str = "",
        backend: DeviceBackend | None = None,
    ) -> None:
        """
        Constructor

        Args:
            controller: Logic for arming and disarming the detector
            writer: Logic for making the detector write persistent data
            config_sigs: Signals to read when describe and read
            configuration are called. Defaults to ().
            name: Device name. Defaults to "".
        """
        self._controller = controller
        self._writer = writer
        self._describe: dict[str, DataKey] = {}
        self._config_sigs = list(config_sigs)
        # For prepare
        self._arm_status: AsyncStatus | None = None
        self._trigger_info: TriggerInfo | None = None
        # For kickoff
        self._watchers: list[Callable] = []
        self._fly_status: WatchableAsyncStatus | None = None
<<<<<<< HEAD
        self._fly_start: float
        self._iterations_completed: int = 0
        self._initial_frame: int
        self._last_frame: int
        super().__init__(name=name, backend=backend)
=======
        self._fly_start: float | None = None
        self._frames_to_complete: int = 0
        # Represents the total number of frames that will have been completed at the
        # end of the next `complete`.
        self._completable_frames: int = 0
        self._number_of_triggers_iter: Iterator[int] | None = None
        self._initial_frame: int = 0

        super().__init__(name)
>>>>>>> 72c61ada

    @property
    def controller(self) -> DetectorController:
        return self._controller

    @property
    def writer(self) -> DetectorWriter:
        return self._writer

    @AsyncStatus.wrap
    async def stage(self) -> None:
        # Disarm the detector, stop file writing.
        await self._check_config_sigs()
        await asyncio.gather(self.writer.close(), self.controller.disarm())
        self._trigger_info = None

    async def _check_config_sigs(self):
        """Checks configuration signals are named and connected."""
        for signal in self._config_sigs:
            if signal.name == "":
                raise Exception(
                    "config signal must be named before it is passed to the detector"
                )
            try:
                await signal.get_value()
            except NotImplementedError as e:
                raise Exception(
                    f"config signal {signal.name} must be connected before it is "
                    + "passed to the detector"
                ) from e

    @AsyncStatus.wrap
    async def unstage(self) -> None:
        # Stop data writing.
        await asyncio.gather(self.writer.close(), self.controller.disarm())

    async def read_configuration(self) -> dict[str, Reading]:
        return await merge_gathered_dicts(sig.read() for sig in self._config_sigs)

    async def describe_configuration(self) -> dict[str, DataKey]:
        return await merge_gathered_dicts(sig.describe() for sig in self._config_sigs)

    async def read(self) -> dict[str, Reading]:
        # All data is in StreamResources, not Events, so nothing to output here
        return {}

    async def describe(self) -> dict[str, DataKey]:
        return self._describe

    @AsyncStatus.wrap
    async def trigger(self) -> None:
        if self._trigger_info is None:
            await self.prepare(
                TriggerInfo(
                    number_of_triggers=1,
                    trigger=DetectorTrigger.internal,
                    deadtime=None,
                    livetime=None,
                    frame_timeout=None,
                )
            )
        assert self._trigger_info
        assert self._trigger_info.trigger is DetectorTrigger.internal
        # Arm the detector and wait for it to finish.
        indices_written = await self.writer.get_indices_written()
        await self.controller.arm()
        await self.controller.wait_for_idle()
        end_observation = indices_written + 1

        async for index in self.writer.observe_indices_written(
            DEFAULT_TIMEOUT
            + (self._trigger_info.livetime or 0)
            + (self._trigger_info.deadtime or 0)
        ):
            if index >= end_observation:
                break

    @AsyncStatus.wrap
    async def prepare(self, value: TriggerInfo) -> None:
        """
        Arm detector.

        Prepare the detector with trigger information. This is determined at and passed
        in from the plan level.

        This currently only prepares detectors for flyscans and stepscans just use the
        trigger information determined in trigger.

        To do: Unify prepare to be use for both fly and step scans.

        Args:
            value: TriggerInfo describing how to trigger the detector
        """
        if value.trigger != DetectorTrigger.internal:
            assert (
                value.deadtime
            ), "Deadtime must be supplied when in externally triggered mode"
        if value.deadtime:
            required = self.controller.get_deadtime(value.livetime)
            assert required <= value.deadtime, (
                f"Detector {self.controller} needs at least {required}s deadtime, "
                f"but trigger logic provides only {value.deadtime}s"
            )
        self._trigger_info = value
        self._number_of_triggers_iter = iter(
            self._trigger_info.number_of_triggers
            if isinstance(self._trigger_info.number_of_triggers, list)
            else [self._trigger_info.number_of_triggers]
        )
        self._initial_frame = await self.writer.get_indices_written()
        self._describe, _ = await asyncio.gather(
            self.writer.open(value.multiplier), self.controller.prepare(value)
        )
        if value.trigger != DetectorTrigger.internal:
            await self.controller.arm()
            self._fly_start = time.monotonic()

    @AsyncStatus.wrap
    async def kickoff(self):
        if self._trigger_info is None or self._number_of_triggers_iter is None:
            raise RuntimeError("Prepare must be called before kickoff!")
        try:
            self._frames_to_complete = next(self._number_of_triggers_iter)
            self._completable_frames += self._frames_to_complete
        except StopIteration as err:
            raise RuntimeError(
                f"Kickoff called more than the configured number of "
                f"{self._trigger_info.total_number_of_triggers} iteration(s)!"
            ) from err

    @WatchableAsyncStatus.wrap
    async def complete(self):
        assert self._trigger_info
        indices_written = self.writer.observe_indices_written(
            self._trigger_info.frame_timeout
            or (
                DEFAULT_TIMEOUT
                + (self._trigger_info.livetime or 0)
                + (self._trigger_info.deadtime or 0)
            )
        )
        try:
            async for index in indices_written:
                yield WatcherUpdate(
                    name=self.name,
                    current=index,
                    initial=self._initial_frame,
                    target=self._frames_to_complete,
                    unit="",
                    precision=0,
                    time_elapsed=time.monotonic() - self._fly_start
                    if self._fly_start
                    else None,
                )
                if index >= self._frames_to_complete:
                    break
        finally:
            await indices_written.aclose()
            if self._completable_frames >= self._trigger_info.total_number_of_triggers:
                self._completable_frames = 0
                self._frames_to_complete = 0
                self._number_of_triggers_iter = None
                await self.controller.wait_for_idle()

    async def describe_collect(self) -> dict[str, DataKey]:
        return self._describe

    async def collect_asset_docs(
        self, index: int | None = None
    ) -> AsyncIterator[StreamAsset]:
        # Collect stream datum documents for all indices written.
        # The index is optional, and provided for fly scans, however this needs to be
        # retrieved for step scans.
        if index is None:
            index = await self.writer.get_indices_written()
        async for doc in self.writer.collect_stream_docs(index):
            yield doc

    async def get_index(self) -> int:
        return await self.writer.get_indices_written()<|MERGE_RESOLUTION|>--- conflicted
+++ resolved
@@ -3,16 +3,8 @@
 import asyncio
 import time
 from abc import ABC, abstractmethod
-<<<<<<< HEAD
-from collections.abc import AsyncGenerator, AsyncIterator, Callable, Sequence
-=======
 from collections.abc import AsyncGenerator, AsyncIterator, Callable, Iterator, Sequence
-from enum import Enum
 from functools import cached_property
-from typing import (
-    Generic,
-)
->>>>>>> 72c61ada
 
 from bluesky.protocols import (
     Reading,
@@ -193,13 +185,6 @@
         # For kickoff
         self._watchers: list[Callable] = []
         self._fly_status: WatchableAsyncStatus | None = None
-<<<<<<< HEAD
-        self._fly_start: float
-        self._iterations_completed: int = 0
-        self._initial_frame: int
-        self._last_frame: int
-        super().__init__(name=name, backend=backend)
-=======
         self._fly_start: float | None = None
         self._frames_to_complete: int = 0
         # Represents the total number of frames that will have been completed at the
@@ -207,9 +192,7 @@
         self._completable_frames: int = 0
         self._number_of_triggers_iter: Iterator[int] | None = None
         self._initial_frame: int = 0
-
-        super().__init__(name)
->>>>>>> 72c61ada
+        super().__init__(name, backend=backend)
 
     @property
     def controller(self) -> DetectorController:
