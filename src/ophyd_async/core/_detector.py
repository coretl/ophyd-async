"""Module which defines abstract classes to work with detectors"""

import asyncio
import time
from abc import ABC, abstractmethod
from collections.abc import AsyncGenerator, AsyncIterator, Callable, Iterator, Sequence
from functools import cached_property
<<<<<<< HEAD
from typing import (
    Any,
    Generic,
    TypeVar,
)
=======
>>>>>>> 1d444f45

from bluesky.protocols import (
    Collectable,
    Flyable,
    Hints,
    Preparable,
    Reading,
    Stageable,
    StreamAsset,
    Triggerable,
    WritesStreamAssets,
)
from event_model import DataKey
from pydantic import BaseModel, Field, NonNegativeInt, computed_field

from ._device import Device, DeviceConnector
from ._protocol import AsyncConfigurable, AsyncReadable
from ._signal import SignalR
from ._status import AsyncStatus, WatchableAsyncStatus
<<<<<<< HEAD
from ._utils import DEFAULT_TIMEOUT, WatcherUpdate, merge_gathered_dicts
=======
from ._utils import DEFAULT_TIMEOUT, StrictEnum, WatcherUpdate, merge_gathered_dicts
>>>>>>> 1d444f45


class DetectorTrigger(StrictEnum):
    """Type of mechanism for triggering a detector to take frames"""

    #: Detector generates internal trigger for given rate
    internal = "internal"
    #: Expect a series of arbitrary length trigger signals
    edge_trigger = "edge_trigger"
    #: Expect a series of constant width external gate signals
    constant_gate = "constant_gate"
    #: Expect a series of variable width external gate signals
    variable_gate = "variable_gate"


class TriggerInfo(BaseModel):
    """Minimal set of information required to setup triggering on a detector"""

    #: Number of triggers that will be sent, (0 means infinite) Can be:
    #  - A single integer or
    #  - A list of integers for multiple triggers
    # Example for tomography: TriggerInfo(number=[2,3,100,3])
    #:     This would trigger:
    #:     - 2 times for dark field images
    #:     - 3 times for initial flat field images
    #:     - 100 times for projections
    #:     - 3 times for final flat field images
    number_of_triggers: NonNegativeInt | list[NonNegativeInt]
    #: Sort of triggers that will be sent
    trigger: DetectorTrigger = Field(default=DetectorTrigger.internal)
    #: What is the minimum deadtime between triggers
    deadtime: float | None = Field(default=None, ge=0)
    #: What is the maximum high time of the triggers
    livetime: float | None = Field(default=None, ge=0)
    #: What is the maximum timeout on waiting for a frame
    frame_timeout: float | None = Field(default=None, gt=0)
    #: How many triggers make up a single StreamDatum index, to allow multiple frames
    #: from a faster detector to be zipped with a single frame from a slow detector
    #: e.g. if num=10 and multiplier=5 then the detector will take 10 frames,
    #: but publish 2 indices, and describe() will show a shape of (5, h, w)
    multiplier: int = 1

    @computed_field
    @cached_property
    def total_number_of_triggers(self) -> int:
        return (
            sum(self.number_of_triggers)
            if isinstance(self.number_of_triggers, list)
            else self.number_of_triggers
        )


class DetectorController(ABC):
    """
    Classes implementing this interface should hold the logic for
    arming and disarming a detector
    """

    @abstractmethod
    def get_deadtime(self, exposure: float | None) -> float:
        """For a given exposure, how long should the time between exposures be"""

    @abstractmethod
    async def prepare(self, trigger_info: TriggerInfo) -> Any:
        """
        Do all necessary steps to prepare the detector for triggers.

        Args:
            trigger_info: This is a Pydantic model which contains
                number Expected number of frames.
                trigger Type of trigger for which to prepare the detector. Defaults
                to DetectorTrigger.internal.
                livetime Livetime / Exposure time with which to set up the detector.
                Defaults to None
                if not applicable or the detector is expected to use its previously-set
                exposure time.
                deadtime Defaults to None. This is the minimum deadtime between
                triggers.
                multiplier The number of triggers grouped into a single StreamDatum
                index.
        """

    @abstractmethod
    async def arm(self) -> None:
        """
        Arm the detector
        """

    @abstractmethod
    async def wait_for_idle(self):
        """
        This will wait on the internal _arm_status and wait for it to get disarmed/idle
        """

    @abstractmethod
    async def disarm(self):
        """Disarm the detector, return detector to an idle state"""


class DetectorWriter(ABC):
    """Logic for making a detector write data to somewhere persistent
    (e.g. an HDF5 file)"""

    @abstractmethod
    async def open(self, multiplier: int = 1) -> dict[str, DataKey]:
        """Open writer and wait for it to be ready for data.

        Args:
            multiplier: Each StreamDatum index corresponds to this many
                written exposures

        Returns:
            Output for ``describe()``
        """

    @abstractmethod
    def observe_indices_written(
        self, timeout=DEFAULT_TIMEOUT
    ) -> AsyncGenerator[int, None]:
        """Yield the index of each frame (or equivalent data point) as it is written"""

    @abstractmethod
    async def get_indices_written(self) -> int:
        """Get the number of indices written"""

    @abstractmethod
    def collect_stream_docs(self, indices_written: int) -> AsyncIterator[StreamAsset]:
        """Create Stream docs up to given number written"""

    @abstractmethod
    async def close(self) -> None:
        """Close writer, blocks until I/O is complete"""

    @property
    def hints(self) -> Hints:
        return {}


# Add type vars for controller/type, so we can define
# StandardDetector[KinetixController, ADTIFFWriter] for example
DetectorControllerT = TypeVar("DetectorControllerT", bound=DetectorController)
DetectorWriterT = TypeVar("DetectorWriterT", bound=DetectorWriter)


class StandardDetector(
    Device,
    Stageable,
    AsyncConfigurable,
    AsyncReadable,
    Triggerable,
    Preparable,
    Flyable,
    Collectable,
    WritesStreamAssets,
<<<<<<< HEAD
    Generic[DetectorControllerT, DetectorWriterT],
=======
>>>>>>> 1d444f45
):
    """
    Useful detector base class for step and fly scanning detectors.
    Aggregates controller and writer logic together.
    """

    def __init__(
        self,
        controller: DetectorControllerT,
        writer: DetectorWriterT,
        config_sigs: Sequence[SignalR] = (),
        name: str = "",
        connector: DeviceConnector | None = None,
    ) -> None:
        """
        Constructor

        Args:
            controller: Logic for arming and disarming the detector
            writer: Logic for making the detector write persistent data
            config_sigs: Signals to read when describe and read
            configuration are called. Defaults to ().
            name: Device name. Defaults to "".
        """
        self._controller = controller
        self._writer = writer
        self._describe: dict[str, DataKey] = {}
        self._config_sigs = list(config_sigs)
        # For prepare
        self._arm_status: AsyncStatus | None = None
        self._trigger_info: TriggerInfo | None = None
        # For kickoff
        self._watchers: list[Callable] = []
        self._fly_status: WatchableAsyncStatus | None = None
        self._fly_start: float | None = None
        self._frames_to_complete: int = 0
        # Represents the total number of frames that will have been completed at the
        # end of the next `complete`.
        self._completable_frames: int = 0
        self._number_of_triggers_iter: Iterator[int] | None = None
        self._initial_frame: int = 0
        super().__init__(name, connector=connector)

    @AsyncStatus.wrap
    async def stage(self) -> None:
        # Disarm the detector, stop file writing.
        await self._check_config_sigs()
        await asyncio.gather(self._writer.close(), self._controller.disarm())
        self._trigger_info = None

    async def _check_config_sigs(self):
        """Checks configuration signals are named and connected."""
        for signal in self._config_sigs:
            if signal.name == "":
                raise Exception(
                    "config signal must be named before it is passed to the detector"
                )
            try:
                await signal.get_value()
            except NotImplementedError as e:
                raise Exception(
                    f"config signal {signal.name} must be connected before it is "
                    + "passed to the detector"
                ) from e

    @AsyncStatus.wrap
    async def unstage(self) -> None:
        # Stop data writing.
        await asyncio.gather(self._writer.close(), self._controller.disarm())

    async def read_configuration(self) -> dict[str, Reading]:
        return await merge_gathered_dicts(sig.read() for sig in self._config_sigs)

    async def describe_configuration(self) -> dict[str, DataKey]:
        return await merge_gathered_dicts(sig.describe() for sig in self._config_sigs)

    async def read(self) -> dict[str, Reading]:
        # All data is in StreamResources, not Events, so nothing to output here
        return {}

    async def describe(self) -> dict[str, DataKey]:
        return self._describe

    @AsyncStatus.wrap
    async def trigger(self) -> None:
        print("In trigger")
        if self._trigger_info is None:
            await self.prepare(
                TriggerInfo(
                    number_of_triggers=1,
                    trigger=DetectorTrigger.internal,
                    deadtime=None,
                    livetime=None,
                    frame_timeout=None,
                )
            )
        print(self._trigger_info)
        assert self._trigger_info
        assert self._trigger_info.trigger is DetectorTrigger.internal
        # Arm the detector and wait for it to finish.
        indices_written = await self._writer.get_indices_written()
        await self._controller.arm()
        await self._controller.wait_for_idle()
        end_observation = indices_written + 1

        async for index in self._writer.observe_indices_written(
            DEFAULT_TIMEOUT
            + (self._trigger_info.livetime or 0)
            + (self._trigger_info.deadtime or 0)
        ):
            if index >= end_observation:
                break

    @AsyncStatus.wrap
    async def prepare(self, value: TriggerInfo) -> None:
        """
        Arm detector.

        Prepare the detector with trigger information. This is determined at and passed
        in from the plan level.

        This currently only prepares detectors for flyscans and stepscans just use the
        trigger information determined in trigger.

        To do: Unify prepare to be use for both fly and step scans.

        Args:
            value: TriggerInfo describing how to trigger the detector
        """
        if value.trigger != DetectorTrigger.internal:
            assert (
                value.deadtime
            ), "Deadtime must be supplied when in externally triggered mode"
        if value.deadtime:
            required = self._controller.get_deadtime(value.livetime)
            assert required <= value.deadtime, (
                f"Detector {self._controller} needs at least {required}s deadtime, "
                f"but trigger logic provides only {value.deadtime}s"
            )
        self._trigger_info = value
        self._number_of_triggers_iter = iter(
            self._trigger_info.number_of_triggers
            if isinstance(self._trigger_info.number_of_triggers, list)
            else [self._trigger_info.number_of_triggers]
        )
        self._initial_frame = await self._writer.get_indices_written()
        self._describe, _ = await asyncio.gather(
            self._writer.open(value.multiplier), self._controller.prepare(value)
        )
        if value.trigger != DetectorTrigger.internal:
            await self._controller.arm()
            self._fly_start = time.monotonic()

    @AsyncStatus.wrap
    async def kickoff(self):
        if self._trigger_info is None or self._number_of_triggers_iter is None:
            raise RuntimeError("Prepare must be called before kickoff!")
        try:
            self._frames_to_complete = next(self._number_of_triggers_iter)
            self._completable_frames += self._frames_to_complete
        except StopIteration as err:
            raise RuntimeError(
                f"Kickoff called more than the configured number of "
                f"{self._trigger_info.total_number_of_triggers} iteration(s)!"
            ) from err

    @WatchableAsyncStatus.wrap
    async def complete(self):
        assert self._trigger_info
        indices_written = self._writer.observe_indices_written(
            self._trigger_info.frame_timeout
            or (
                DEFAULT_TIMEOUT
                + (self._trigger_info.livetime or 0)
                + (self._trigger_info.deadtime or 0)
            )
        )
        try:
            async for index in indices_written:
                yield WatcherUpdate(
                    name=self.name,
                    current=index,
                    initial=self._initial_frame,
                    target=self._frames_to_complete,
                    unit="",
                    precision=0,
                    time_elapsed=time.monotonic() - self._fly_start
                    if self._fly_start
                    else None,
                )
                if index >= self._frames_to_complete:
                    break
        finally:
            await indices_written.aclose()
            if self._completable_frames >= self._trigger_info.total_number_of_triggers:
                self._completable_frames = 0
                self._frames_to_complete = 0
                self._number_of_triggers_iter = None
                await self._controller.wait_for_idle()

    async def describe_collect(self) -> dict[str, DataKey]:
        return self._describe

    async def collect_asset_docs(
        self, index: int | None = None
    ) -> AsyncIterator[StreamAsset]:
        # Collect stream datum documents for all indices written.
        # The index is optional, and provided for fly scans, however this needs to be
        # retrieved for step scans.
        if index is None:
            index = await self._writer.get_indices_written()
        async for doc in self._writer.collect_stream_docs(index):
            yield doc

    async def get_index(self) -> int:
        return await self._writer.get_indices_written()

    @property
    def hints(self) -> Hints:
        return self._writer.hints<|MERGE_RESOLUTION|>--- conflicted
+++ resolved
@@ -5,14 +5,11 @@
 from abc import ABC, abstractmethod
 from collections.abc import AsyncGenerator, AsyncIterator, Callable, Iterator, Sequence
 from functools import cached_property
-<<<<<<< HEAD
 from typing import (
     Any,
     Generic,
     TypeVar,
 )
-=======
->>>>>>> 1d444f45
 
 from bluesky.protocols import (
     Collectable,
@@ -32,11 +29,7 @@
 from ._protocol import AsyncConfigurable, AsyncReadable
 from ._signal import SignalR
 from ._status import AsyncStatus, WatchableAsyncStatus
-<<<<<<< HEAD
-from ._utils import DEFAULT_TIMEOUT, WatcherUpdate, merge_gathered_dicts
-=======
 from ._utils import DEFAULT_TIMEOUT, StrictEnum, WatcherUpdate, merge_gathered_dicts
->>>>>>> 1d444f45
 
 
 class DetectorTrigger(StrictEnum):
@@ -191,10 +184,7 @@
     Flyable,
     Collectable,
     WritesStreamAssets,
-<<<<<<< HEAD
     Generic[DetectorControllerT, DetectorWriterT],
-=======
->>>>>>> 1d444f45
 ):
     """
     Useful detector base class for step and fly scanning detectors.
