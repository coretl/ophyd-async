--- conflicted
+++ resolved
@@ -680,12 +680,6 @@
     return signals
 
 
-<<<<<<< HEAD
-class Ignore:
-    """Annotation to ignore a signal when connecting a device."""
-
-    pass
-=======
 async def walk_config_signals(
     device: Device, path_prefix: str = ""
 ) -> dict[str, SignalRW[Any]]:
@@ -714,4 +708,9 @@
         signals.update(await walk_config_signals(attr, path_prefix=dot_path + "."))
 
     return signals
->>>>>>> e926a604
+
+
+class Ignore:
+    """Annotation to ignore a signal when connecting a device."""
+
+    pass