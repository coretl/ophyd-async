--- conflicted
+++ resolved
@@ -16,13 +16,9 @@
 from ._utils import Callback, P, T, WatcherUpdate
 
 
-<<<<<<< HEAD
 class AsyncStatusBase(Status, Awaitable[None]):
     """Convert asyncio awaitable to bluesky Status interface"""
 
-=======
-class AsyncStatusBase(Status):
->>>>>>> f8cf187f
     def __init__(self, awaitable: Coroutine | asyncio.Task, name: str | None = None):
         if isinstance(awaitable, asyncio.Task):
             self.task = awaitable
