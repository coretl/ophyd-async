--- conflicted
+++ resolved
@@ -33,12 +33,7 @@
 
 from .async_status import AsyncStatus, WatchableAsyncStatus
 from .device import Device
-<<<<<<< HEAD
-from .signal import SignalR
 from .utils import DEFAULT_TIMEOUT, WatcherUpdate, merge_gathered_dicts
-=======
-from .utils import DEFAULT_TIMEOUT, merge_gathered_dicts
->>>>>>> f1ec4058
 
 T = TypeVar("T")
 
