from collections.abc import Sequence
from enum import Enum
from typing import Annotated

import numpy as np
import numpy.typing as npt
from pydantic import Field, model_validator
from pydantic_numpy.helper.annotation import NpArrayPydanticAnnotation
from typing_extensions import TypedDict

from ophyd_async.core import Table


class PandaHdf5DatasetType(str, Enum):
    FLOAT_64 = "float64"
    UINT_32 = "uint32"


class DatasetTable(TypedDict):
    name: npt.NDArray[np.str_]
    hdf5_type: Sequence[PandaHdf5DatasetType]


class SeqTrigger(str, Enum):
    IMMEDIATE = "Immediate"
    BITA_0 = "BITA=0"
    BITA_1 = "BITA=1"
    BITB_0 = "BITB=0"
    BITB_1 = "BITB=1"
    BITC_0 = "BITC=0"
    BITC_1 = "BITC=1"
    POSA_GT = "POSA>=POSITION"
    POSA_LT = "POSA<=POSITION"
    POSB_GT = "POSB>=POSITION"
    POSB_LT = "POSB<=POSITION"
    POSC_GT = "POSC>=POSITION"
    POSC_LT = "POSC<=POSITION"


PydanticNp1DArrayInt32 = Annotated[
    np.ndarray[tuple[int], np.dtype[np.int32]],
    NpArrayPydanticAnnotation.factory(
        data_type=np.int32, dimensions=1, strict_data_typing=False
    ),
    Field(default_factory=lambda: np.array([], np.int32)),
]
PydanticNp1DArrayBool = Annotated[
    np.ndarray[tuple[int], np.dtype[np.bool_]],
    NpArrayPydanticAnnotation.factory(
        data_type=np.bool_, dimensions=1, strict_data_typing=False
    ),
    Field(default_factory=lambda: np.array([], dtype=np.bool_)),
]
<<<<<<< HEAD
TriggerStr = Annotated[Sequence[SeqTrigger], Field(default_factory=list)]
=======
TriggerStr = Annotated[
    np.ndarray[tuple[int], np.dtype[np.unicode_]],
    NpArrayPydanticAnnotation.factory(
        data_type=np.unicode_, dimensions=1, strict_data_typing=False
    ),
    Field(default_factory=lambda: np.array([], dtype=np.dtype("<U32"))),
]
>>>>>>> 1007da74


class SeqTable(Table):
    repeats: PydanticNp1DArrayInt32
    trigger: TriggerStr
    position: PydanticNp1DArrayInt32
    time1: PydanticNp1DArrayInt32
    outa1: PydanticNp1DArrayBool
    outb1: PydanticNp1DArrayBool
    outc1: PydanticNp1DArrayBool
    outd1: PydanticNp1DArrayBool
    oute1: PydanticNp1DArrayBool
    outf1: PydanticNp1DArrayBool
    time2: PydanticNp1DArrayInt32
    outa2: PydanticNp1DArrayBool
    outb2: PydanticNp1DArrayBool
    outc2: PydanticNp1DArrayBool
    outd2: PydanticNp1DArrayBool
    oute2: PydanticNp1DArrayBool
    outf2: PydanticNp1DArrayBool

    @classmethod
    def row(  # type: ignore
        cls,
        *,
        repeats: int = 1,
        trigger: str = SeqTrigger.IMMEDIATE,
        position: int = 0,
        time1: int = 0,
        outa1: bool = False,
        outb1: bool = False,
        outc1: bool = False,
        outd1: bool = False,
        oute1: bool = False,
        outf1: bool = False,
        time2: int = 0,
        outa2: bool = False,
        outb2: bool = False,
        outc2: bool = False,
        outd2: bool = False,
        oute2: bool = False,
        outf2: bool = False,
    ) -> "SeqTable":
<<<<<<< HEAD
        sig = inspect.signature(cls.row)
        kwargs = {k: v for k, v in locals().items() if k in sig.parameters}
        return Table.row(cls, **kwargs)
=======
        if isinstance(trigger, SeqTrigger):
            trigger = trigger.value
        return super().row(**locals())
>>>>>>> 1007da74

    @model_validator(mode="after")
    def validate_max_length(self) -> "SeqTable":
        """
        Used to check max_length. Unfortunately trying the `max_length` arg in
        the pydantic field doesn't work
        """

        first_length = len(next(iter(self))[1])
        assert 0 <= first_length < 4096, f"Length {first_length} not in range."
        return self<|MERGE_RESOLUTION|>--- conflicted
+++ resolved
@@ -51,17 +51,7 @@
     ),
     Field(default_factory=lambda: np.array([], dtype=np.bool_)),
 ]
-<<<<<<< HEAD
 TriggerStr = Annotated[Sequence[SeqTrigger], Field(default_factory=list)]
-=======
-TriggerStr = Annotated[
-    np.ndarray[tuple[int], np.dtype[np.unicode_]],
-    NpArrayPydanticAnnotation.factory(
-        data_type=np.unicode_, dimensions=1, strict_data_typing=False
-    ),
-    Field(default_factory=lambda: np.array([], dtype=np.dtype("<U32"))),
-]
->>>>>>> 1007da74
 
 
 class SeqTable(Table):
@@ -105,15 +95,7 @@
         oute2: bool = False,
         outf2: bool = False,
     ) -> "SeqTable":
-<<<<<<< HEAD
-        sig = inspect.signature(cls.row)
-        kwargs = {k: v for k, v in locals().items() if k in sig.parameters}
-        return Table.row(cls, **kwargs)
-=======
-        if isinstance(trigger, SeqTrigger):
-            trigger = trigger.value
-        return super().row(**locals())
->>>>>>> 1007da74
+        return Table.row(**locals())
 
     @model_validator(mode="after")
     def validate_max_length(self) -> "SeqTable":
