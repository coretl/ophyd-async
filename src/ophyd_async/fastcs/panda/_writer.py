--- conflicted
+++ resolved
@@ -38,15 +38,9 @@
         self._file: HDFFile | None = None
 
     # Triggered on PCAP arm
-<<<<<<< HEAD
     async def open(self, frames_per_event: int = 1) -> dict[str, DataKey]:
         """Retrieve and get descriptor of all PandA signals marked for capture"""
         self._frames_per_event = frames_per_event
-
-=======
-    async def open(self, multiplier: int = 1) -> dict[str, DataKey]:
-        """Retrieve and get descriptor of all PandA signals marked for capture."""
->>>>>>> 016b1ffd
         # Ensure flushes are immediate
         await self.panda_data_block.flush_period.set(0)
 
