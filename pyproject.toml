--- conflicted
+++ resolved
@@ -52,12 +52,8 @@
     "pre-commit",
     "pydata-sphinx-theme>=0.12",
     "pyepics>=3.4.2",
-<<<<<<< HEAD
-    "pyside6",
+    "pyside6==6.6.2",
     "pytango",
-=======
-    "pyside6==6.6.2",
->>>>>>> 1924fd9b
     "pytest",
     "pytest-asyncio",
     "pytest-cov",
