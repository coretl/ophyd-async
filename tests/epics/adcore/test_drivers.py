--- conflicted
+++ resolved
@@ -61,15 +61,8 @@
 async def test_start_acquiring_driver_and_ensure_status_flags_immediate_failure(
     controller: adcore.ADBaseController,
 ):
-<<<<<<< HEAD
     set_mock_value(controller._driver.detector_state, adcore.DetectorState.ERROR)
     acquiring = await controller.start_acquiring_driver_and_ensure_status()
-=======
-    set_mock_value(driver.detector_state, adcore.DetectorState.ERROR)
-    acquiring = await adcore.start_acquiring_driver_and_ensure_status(
-        driver, timeout=0.05
-    )
->>>>>>> f7126df5
     with pytest.raises(ValueError):
         await acquiring
 
@@ -85,25 +78,13 @@
     set_mock_value(controller._driver.detector_state, adcore.DetectorState.IDLE)
 
     async def wait_then_fail():
-<<<<<<< HEAD
-        await asyncio.sleep(0)
-        set_mock_value(
-            controller._driver.detector_state, adcore.DetectorState.DISCONNECTED
-        )
+        await asyncio.sleep(0.1)
+        set_mock_value(controller._driver.detector_state, adcore.DetectorState.DISCONNECTED)
 
-    controller.frame_timeout = 0.1
+    await wait_then_fail()
 
     acquiring = await controller.start_acquiring_driver_and_ensure_status()
-=======
-        await asyncio.sleep(0.1)
-        set_mock_value(driver.detector_state, adcore.DetectorState.DISCONNECTED)
 
->>>>>>> f7126df5
-    await wait_then_fail()
-
-    acquiring = await adcore.start_acquiring_driver_and_ensure_status(
-        driver, timeout=0.2
-    )
     with pytest.raises(
         ValueError, match="Final detector state Disconnected not in valid end states:"
     ):
