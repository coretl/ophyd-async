import asyncio
from pathlib import Path
from typing import Any
from unittest.mock import AsyncMock, patch

import bluesky.plan_stubs as bps
import bluesky.plans as bp
import pytest
from bluesky.run_engine import RunEngine

from ophyd_async.core import (
    AsyncStatus,
    DetectorController,
    DetectorTrigger,
    FlyerController,
    StandardDetector,
    StandardFlyer,
    TriggerInfo,
    init_devices,
)
from ophyd_async.epics import adcore
from ophyd_async.testing import set_mock_value


class DummyTriggerLogic(FlyerController[int]):
    def __init__(self): ...

    async def prepare(self, value: int):
        return value

    async def kickoff(self): ...

    async def complete(self): ...

    async def stop(self): ...


class DummyController(DetectorController):
    def __init__(self) -> None: ...
    async def prepare(self, trigger_info: TriggerInfo):
        await asyncio.sleep(0.01)

    async def arm(self):
        self._arm_status = AsyncStatus(asyncio.sleep(0.01))

    async def wait_for_idle(self):
        await self._arm_status

    async def disarm(self): ...

    def get_deadtime(self, exposure: float | None) -> float:
        return 0.002


@pytest.fixture
<<<<<<< HEAD
def controller(RE) -> adcore.ADBaseController:
    with DeviceCollector(mock=True):
=======
def controller(RE) -> adsimdetector.SimController:
    with init_devices(mock=True):
>>>>>>> c781e276
        drv = adcore.ADBaseIO("DRV")

    return adcore.ADBaseController(drv)


@pytest.fixture
def writer(RE, static_path_provider, tmp_path: Path) -> adcore.ADHDFWriter:
    with init_devices(mock=True):
        hdf = adcore.NDFileHDFIO("HDF")

    return adcore.ADHDFWriter(
        hdf,
        static_path_provider,
        lambda: "test",
        AsyncMock(),
        {},
    )


@patch("ophyd_async.core._detector.DEFAULT_TIMEOUT", 0.1)
async def test_hdf_writer_fails_on_timeout_with_stepscan(
    RE: RunEngine,
    writer: adcore.ADHDFWriter,
    controller: adcore.ADBaseController,
):
    set_mock_value(writer._fileio.file_path_exists, True)
    detector: StandardDetector[Any, Any] = StandardDetector(
        controller, writer, name="detector"
    )

    with pytest.raises(Exception) as exc:
        RE(bp.count([detector]))

    assert isinstance(exc.value.__cause__, asyncio.TimeoutError)


@patch("ophyd_async.core._detector.DEFAULT_TIMEOUT", 0.1)
def test_hdf_writer_fails_on_timeout_with_flyscan(
    RE: RunEngine, writer: adcore.ADHDFWriter
):
    controller = DummyController()
    set_mock_value(writer._fileio.file_path_exists, True)

    detector: StandardDetector[Any, Any] = StandardDetector(controller, writer)
    trigger_logic = DummyTriggerLogic()

    flyer = StandardFlyer(trigger_logic, name="flyer")
    trigger_info = TriggerInfo(
        number_of_triggers=1,
        trigger=DetectorTrigger.CONSTANT_GATE,
        deadtime=2,
        livetime=2,
    )

    def flying_plan():
        """NOTE: the following is a workaround to ensure tests always pass.
        See https://github.com/bluesky/bluesky/issues/1630 for more details.
        """
        yield from bps.stage_all(detector, flyer)
        try:
            # Prepare the flyer first to get the trigger info for the detectors
            yield from bps.prepare(flyer, 1, wait=True)
            # prepare detector second.
            yield from bps.prepare(detector, trigger_info, wait=True)
            yield from bps.open_run()
            yield from bps.kickoff(flyer)
            yield from bps.kickoff(detector)
            yield from bps.complete(flyer, wait=True)
            yield from bps.complete(detector, wait=True)
            yield from bps.close_run()
        finally:
            yield from bps.unstage_all(detector, flyer)

    with pytest.raises(Exception) as exc:
        RE(flying_plan())

    assert isinstance(exc.value.__cause__, asyncio.TimeoutError)<|MERGE_RESOLUTION|>--- conflicted
+++ resolved
@@ -53,13 +53,8 @@
 
 
 @pytest.fixture
-<<<<<<< HEAD
 def controller(RE) -> adcore.ADBaseController:
-    with DeviceCollector(mock=True):
-=======
-def controller(RE) -> adsimdetector.SimController:
     with init_devices(mock=True):
->>>>>>> c781e276
         drv = adcore.ADBaseIO("DRV")
 
     return adcore.ADBaseController(drv)
