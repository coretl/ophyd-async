import os
from collections.abc import Callable

import pytest
from bluesky.run_engine import RunEngine

<<<<<<< HEAD
from ophyd_async.core import DeviceCollector, StandardDetector, set_mock_value
=======
from ophyd_async.core._detector import StandardDetector
from ophyd_async.core._device import DeviceCollector
from ophyd_async.core._mock_signal_utils import callback_on_mock_put, set_mock_value
>>>>>>> 72c61ada


@pytest.fixture
def ad_standard_det_factory(
    RE: RunEngine,
    static_path_provider,
) -> Callable[[StandardDetector, int], StandardDetector]:
    def generate_ad_standard_det(
        ad_standard_detector_class, number=1
    ) -> StandardDetector:
        # Dynamically generate a name based on the class of detector
        detector_name = ad_standard_detector_class.__name__
        if detector_name.endswith("Detector"):
            detector_name = detector_name[: -len("Detector")]

        with DeviceCollector(mock=True):
            test_adstandard_det = ad_standard_detector_class(
                f"{detector_name.upper()}{number}:",
                static_path_provider,
                name=f"test_ad{detector_name.lower()}{number}",
            )

        def on_set_file_path_callback(value, **kwargs):
            if os.path.exists(value):
                set_mock_value(test_adstandard_det.hdf.file_path_exists, True)
                set_mock_value(
                    test_adstandard_det.hdf.full_file_name,
                    f"{value}/{static_path_provider._filename_provider(device_name=test_adstandard_det.name)}.h5",
                )

        callback_on_mock_put(
            test_adstandard_det.hdf.file_path, on_set_file_path_callback
        )

        # Set some sensible defaults to mimic a real detector setup
        set_mock_value(test_adstandard_det.drv.acquire_time, (number - 0.2))
        set_mock_value(test_adstandard_det.drv.acquire_period, float(number))
        set_mock_value(test_adstandard_det.hdf.capture, True)

        # Set number of frames per chunk and frame dimensions to something reasonable
        set_mock_value(test_adstandard_det.hdf.num_frames_chunks, 1)
        set_mock_value(test_adstandard_det.drv.array_size_x, (9 + number))
        set_mock_value(test_adstandard_det.drv.array_size_y, (9 + number))

        return test_adstandard_det

    return generate_ad_standard_det<|MERGE_RESOLUTION|>--- conflicted
+++ resolved
@@ -4,13 +4,12 @@
 import pytest
 from bluesky.run_engine import RunEngine
 
-<<<<<<< HEAD
-from ophyd_async.core import DeviceCollector, StandardDetector, set_mock_value
-=======
-from ophyd_async.core._detector import StandardDetector
-from ophyd_async.core._device import DeviceCollector
-from ophyd_async.core._mock_signal_utils import callback_on_mock_put, set_mock_value
->>>>>>> 72c61ada
+from ophyd_async.core import (
+    DeviceCollector,
+    StandardDetector,
+    callback_on_mock_put,
+    set_mock_value,
+)
 
 
 @pytest.fixture
