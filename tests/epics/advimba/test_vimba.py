import pytest

from ophyd_async.core import (
    DetectorTrigger,
    PathProvider,
    TriggerInfo,
    set_mock_value,
)
<<<<<<< HEAD
from ophyd_async.core._detector import TriggerInfo
from ophyd_async.epics import adcore, advimba
from ophyd_async.epics.advimba._vimba_io import (
=======
from ophyd_async.epics import advimba
from ophyd_async.epics.advimba import (
>>>>>>> 1d444f45
    VimbaExposeOutMode,
    VimbaOnOff,
    VimbaTriggerSource,
)


@pytest.fixture
def test_advimba(ad_standard_det_factory) -> advimba.VimbaDetector:
    return ad_standard_det_factory(advimba.VimbaController, adcore.ADHDFWriter)


async def test_get_deadtime(
    test_advimba: advimba.VimbaDetector,
):
    # Currently Vimba controller doesn't support getting deadtime.
    assert test_advimba._controller.get_deadtime(0) == 0.001


async def test_arming_trig_modes(test_advimba: advimba.VimbaDetector):
    set_mock_value(test_advimba.drv.trigger_source, VimbaTriggerSource.freerun)
    set_mock_value(test_advimba.drv.trigger_mode, VimbaOnOff.off)
    set_mock_value(test_advimba.drv.exposure_mode, VimbaExposeOutMode.timed)

    async def setup_trigger_mode(trig_mode: DetectorTrigger):
        await test_advimba._controller.prepare(
            TriggerInfo(number_of_triggers=1, trigger=trig_mode)
        )
        await test_advimba._controller.arm()
        await test_advimba._controller.wait_for_idle()
        # Prevent timeouts
        set_mock_value(test_advimba.drv.acquire, True)

    # Default TriggerSource
    assert (await test_advimba.drv.trigger_source.get_value()) == "Freerun"
    assert (await test_advimba.drv.trigger_mode.get_value()) == "Off"
    assert (await test_advimba.drv.exposure_mode.get_value()) == "Timed"

    await setup_trigger_mode(DetectorTrigger.edge_trigger)
    assert (await test_advimba.drv.trigger_source.get_value()) == "Line1"
    assert (await test_advimba.drv.trigger_mode.get_value()) == "On"
    assert (await test_advimba.drv.exposure_mode.get_value()) == "Timed"

    await setup_trigger_mode(DetectorTrigger.constant_gate)
    assert (await test_advimba.drv.trigger_source.get_value()) == "Line1"
    assert (await test_advimba.drv.trigger_mode.get_value()) == "On"
    assert (await test_advimba.drv.exposure_mode.get_value()) == "TriggerWidth"

    await setup_trigger_mode(DetectorTrigger.internal)
    assert (await test_advimba.drv.trigger_source.get_value()) == "Freerun"
    assert (await test_advimba.drv.trigger_mode.get_value()) == "Off"
    assert (await test_advimba.drv.exposure_mode.get_value()) == "Timed"

    await setup_trigger_mode(DetectorTrigger.variable_gate)
    assert (await test_advimba.drv.trigger_source.get_value()) == "Line1"
    assert (await test_advimba.drv.trigger_mode.get_value()) == "On"
    assert (await test_advimba.drv.exposure_mode.get_value()) == "TriggerWidth"


async def test_hints_from_hdf_writer(test_advimba: advimba.VimbaDetector):
    assert test_advimba.hints == {"fields": [test_advimba.name]}


async def test_can_read(test_advimba: advimba.VimbaDetector):
    # Standard detector can be used as Readable
    assert (await test_advimba.read()) == {}


async def test_decribe_describes_writer_dataset(
    test_advimba: advimba.VimbaDetector, one_shot_trigger_info: TriggerInfo
):
    assert await test_advimba.describe() == {}
    await test_advimba.stage()
    await test_advimba.prepare(one_shot_trigger_info)
    assert await test_advimba.describe() == {
        "test_advimba1": {
            "source": "mock+ca://VIMBA1:HDF1:FullFileName_RBV",
            "shape": [10, 10],
            "dtype": "array",
            "dtype_numpy": "|i1",
            "external": "STREAM:",
        }
    }


async def test_can_collect(
    test_advimba: advimba.VimbaDetector,
    static_path_provider: PathProvider,
    one_shot_trigger_info: TriggerInfo,
):
    path_info = static_path_provider()
    full_file_name = path_info.directory_path / f"{path_info.filename}.h5"

    await test_advimba.stage()
    await test_advimba.prepare(one_shot_trigger_info)
    docs = [(name, doc) async for name, doc in test_advimba.collect_asset_docs(1)]
    assert len(docs) == 2
    assert docs[0][0] == "stream_resource"
    stream_resource = docs[0][1]
    sr_uid = stream_resource["uid"]
    assert stream_resource["data_key"] == "test_advimba1"
    assert stream_resource["uri"] == "file://localhost/" + str(full_file_name).lstrip(
        "/"
    )
    assert stream_resource["parameters"] == {
        "dataset": "/entry/data/data",
        "swmr": False,
        "multiplier": 1,
        "chunk_shape": (1, 10, 10),
    }
    assert docs[1][0] == "stream_datum"
    stream_datum = docs[1][1]
    assert stream_datum["stream_resource"] == sr_uid
    assert stream_datum["seq_nums"] == {"start": 0, "stop": 0}
    assert stream_datum["indices"] == {"start": 0, "stop": 1}


async def test_can_decribe_collect(
    test_advimba: advimba.VimbaDetector, one_shot_trigger_info: TriggerInfo
):
    assert (await test_advimba.describe_collect()) == {}
    await test_advimba.stage()
    await test_advimba.prepare(one_shot_trigger_info)
    assert (await test_advimba.describe_collect()) == {
        "test_advimba1": {
            "source": "mock+ca://VIMBA1:HDF1:FullFileName_RBV",
            "shape": [10, 10],
            "dtype": "array",
            "dtype_numpy": "|i1",
            "external": "STREAM:",
        }
    }<|MERGE_RESOLUTION|>--- conflicted
+++ resolved
@@ -6,14 +6,9 @@
     TriggerInfo,
     set_mock_value,
 )
-<<<<<<< HEAD
 from ophyd_async.core._detector import TriggerInfo
 from ophyd_async.epics import adcore, advimba
 from ophyd_async.epics.advimba._vimba_io import (
-=======
-from ophyd_async.epics import advimba
-from ophyd_async.epics.advimba import (
->>>>>>> 1d444f45
     VimbaExposeOutMode,
     VimbaOnOff,
     VimbaTriggerSource,
