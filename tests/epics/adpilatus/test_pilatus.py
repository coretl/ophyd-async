import asyncio
from collections.abc import Awaitable, Callable
from typing import cast
from unittest.mock import patch

import pytest

from ophyd_async.core import (
    DetectorTrigger,
    TriggerInfo,
    set_mock_value,
)
from ophyd_async.epics import adcore, adpilatus
from ophyd_async.epics.adpilatus import PilatusDriverIO


@pytest.fixture
def test_adpilatus(ad_standard_det_factory) -> adpilatus.PilatusDetector:
    return ad_standard_det_factory(adpilatus.PilatusController)


async def test_deadtime_overridable(test_adpilatus: adpilatus.PilatusDetector):
    pilatus_controller = test_adpilatus._controller
    pilatus_controller._readout_time = adpilatus.PilatusReadoutTime.PILATUS2

    # deadtime invariant with exposure time
    assert pilatus_controller.get_deadtime(0) == 2.28e-3


async def test_deadtime_invariant(
    test_adpilatus: adpilatus.PilatusDetector,
):
    pilatus_controller = test_adpilatus._controller
    # deadtime invariant with exposure time
    assert pilatus_controller.get_deadtime(0) == 0.95e-3
    assert pilatus_controller.get_deadtime(500) == 0.95e-3


@pytest.mark.parametrize(
    "detector_trigger,expected_trigger_mode",
    [
        (DetectorTrigger.INTERNAL, adpilatus.PilatusTriggerMode.INTERNAL),
        (DetectorTrigger.INTERNAL, adpilatus.PilatusTriggerMode.INTERNAL),
        (DetectorTrigger.INTERNAL, adpilatus.PilatusTriggerMode.INTERNAL),
    ],
)
async def test_trigger_mode_set(
    test_adpilatus: adpilatus.PilatusDetector,
    detector_trigger: DetectorTrigger,
    expected_trigger_mode: adpilatus.PilatusTriggerMode,
):
    async def trigger_and_complete():
        set_mock_value(test_adpilatus.drv.armed, True)
        await test_adpilatus._controller.prepare(
            TriggerInfo(number_of_triggers=1, trigger=detector_trigger)
        )
        await test_adpilatus._controller.arm()
        await test_adpilatus._controller.wait_for_idle()

    await _trigger(test_adpilatus, expected_trigger_mode, trigger_and_complete)


async def test_trigger_mode_set_without_armed_pv(
    test_adpilatus: adpilatus.PilatusDetector,
):
    async def trigger_and_complete():
<<<<<<< HEAD
        await test_adpilatus._controller.prepare(
            TriggerInfo(number_of_triggers=1, trigger=DetectorTrigger.internal)
=======
        await test_adpilatus.controller.prepare(
            TriggerInfo(number_of_triggers=1, trigger=DetectorTrigger.INTERNAL)
>>>>>>> 1d05222a
        )
        await test_adpilatus._controller.arm()
        await test_adpilatus._controller.wait_for_idle()

    with patch(
        "ophyd_async.epics.adpilatus._pilatus_controller.DEFAULT_TIMEOUT",
        0.1,
    ):
        with pytest.raises(asyncio.TimeoutError):
            await _trigger(
                test_adpilatus,
                adpilatus.PilatusTriggerMode.INTERNAL,
                trigger_and_complete,
            )


async def _trigger(
    test_adpilatus: adpilatus.PilatusDetector,
    expected_trigger_mode: adpilatus.PilatusTriggerMode,
    trigger_and_complete: Callable[[], Awaitable],
):
    pilatus_driver = cast(PilatusDriverIO, test_adpilatus.drv)
    # Default TriggerMode
    assert (
<<<<<<< HEAD
        await pilatus_driver.trigger_mode.get_value()
    ) == adpilatus.PilatusTriggerMode.internal
=======
        await test_adpilatus.drv.trigger_mode.get_value()
    ) == adpilatus.PilatusTriggerMode.INTERNAL
>>>>>>> 1d05222a

    await trigger_and_complete()

    # TriggerSource changes
    assert (await pilatus_driver.trigger_mode.get_value()) == expected_trigger_mode


async def test_hints_from_hdf_writer(test_adpilatus: adpilatus.PilatusDetector):
    assert test_adpilatus.hints == {"fields": [test_adpilatus.name]}


async def test_unsupported_trigger_excepts(test_adpilatus: adpilatus.PilatusDetector):
    with pytest.raises(
        ValueError,
        # str(EnumClass.value) handling changed in Python 3.11
        match=r"PilatusController only supports the following trigger types: .* but",
    ):
        await test_adpilatus.prepare(
            TriggerInfo(
                number_of_triggers=1,
                trigger=DetectorTrigger.EDGE_TRIGGER,
                deadtime=1.0,
                livetime=1.0,
            )
        )


async def test_exposure_time_and_acquire_period_set(
    test_adpilatus: adpilatus.PilatusDetector,
):
    async def dummy_open(multiplier: int = 0):
        return {}

    test_adpilatus._writer.open = dummy_open
    set_mock_value(test_adpilatus.drv.armed, True)
    await test_adpilatus.prepare(
        TriggerInfo(
            number_of_triggers=1,
            trigger=DetectorTrigger.INTERNAL,
            deadtime=1.0,
            livetime=1.0,
        )
    )
    assert (await test_adpilatus.drv.acquire_time.get_value()) == 1.0
    assert (await test_adpilatus.drv.acquire_period.get_value()) == 1.0 + 950e-6


async def test_pilatus_controller(test_adpilatus: adpilatus.PilatusDetector):
    pilatus = test_adpilatus._controller
    pilatus_driver = test_adpilatus.drv
    set_mock_value(pilatus_driver.armed, True)
    await pilatus.prepare(
        TriggerInfo(number_of_triggers=1, trigger=DetectorTrigger.CONSTANT_GATE)
    )
    await pilatus.arm()
    await pilatus.wait_for_idle()

    assert await pilatus_driver.num_images.get_value() == 1
    assert await pilatus_driver.image_mode.get_value() == adcore.ImageMode.MULTIPLE
    assert (
        await pilatus_driver.trigger_mode.get_value()
        == adpilatus.PilatusTriggerMode.EXT_ENABLE
    )
    assert await pilatus_driver.acquire.get_value() is True

    await pilatus.disarm()

    assert await pilatus_driver.acquire.get_value() is False<|MERGE_RESOLUTION|>--- conflicted
+++ resolved
@@ -64,13 +64,8 @@
     test_adpilatus: adpilatus.PilatusDetector,
 ):
     async def trigger_and_complete():
-<<<<<<< HEAD
         await test_adpilatus._controller.prepare(
-            TriggerInfo(number_of_triggers=1, trigger=DetectorTrigger.internal)
-=======
-        await test_adpilatus.controller.prepare(
             TriggerInfo(number_of_triggers=1, trigger=DetectorTrigger.INTERNAL)
->>>>>>> 1d05222a
         )
         await test_adpilatus._controller.arm()
         await test_adpilatus._controller.wait_for_idle()
@@ -95,13 +90,8 @@
     pilatus_driver = cast(PilatusDriverIO, test_adpilatus.drv)
     # Default TriggerMode
     assert (
-<<<<<<< HEAD
         await pilatus_driver.trigger_mode.get_value()
-    ) == adpilatus.PilatusTriggerMode.internal
-=======
-        await test_adpilatus.drv.trigger_mode.get_value()
     ) == adpilatus.PilatusTriggerMode.INTERNAL
->>>>>>> 1d05222a
 
     await trigger_and_complete()
 
