--- conflicted
+++ resolved
@@ -132,20 +132,6 @@
 
 
 @pytest.fixture
-<<<<<<< HEAD
-def static_directory_provider(tmp_path: Path):
-    return StaticDirectoryProvider(directory_path=tmp_path)
-
-
-def pytest_collection_modifyitems(config, items):
-    tango_dir = "tests/tango"
-
-    for item in items:
-        if tango_dir in str(item.fspath):
-            item.add_marker(pytest.mark.forked)
-        # Removed the else block to ensure tests outside tango_dir are
-        # not automatically skipped
-=======
 def static_filename_provider():
     return StaticFilenameProvider("ophyd_async_tests")
 
@@ -175,4 +161,11 @@
         deadtime=None,
         livetime=None,
     )
->>>>>>> e4fb8492
+
+
+def pytest_collection_modifyitems(config, items):
+    tango_dir = "tests/tango"
+
+    for item in items:
+        if tango_dir in str(item.fspath):
+            item.add_marker(pytest.mark.forked)