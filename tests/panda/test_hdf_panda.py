from typing import Dict

<<<<<<< HEAD
import event_model
=======
import numpy as np
>>>>>>> febf9cea
import pytest
from bluesky import plan_stubs as bps
from bluesky.run_engine import RunEngine

from ophyd_async.core import StaticDirectoryProvider, set_mock_value
from ophyd_async.core.device import Device
from ophyd_async.core.flyer import HardwareTriggeredFlyable
from ophyd_async.core.mock_signal_utils import callback_on_mock_put
from ophyd_async.core.signal import SignalR, assert_emitted
<<<<<<< HEAD
from ophyd_async.epics.areadetector.writers.general_hdffile import versiontuple
from ophyd_async.epics.signal.signal import epics_signal_r
=======
>>>>>>> febf9cea
from ophyd_async.panda import HDFPanda, StaticSeqTableTriggerLogic
from ophyd_async.panda._table import DatasetTable, PandaHdf5DatasetType
from ophyd_async.plan_stubs import (
    prepare_static_seq_table_flyer_and_detectors_with_same_trigger,
)


@pytest.fixture
async def mock_hdf_panda(tmp_path):
    class CaptureBlock(Device):
        test_capture: SignalR

    directory_provider = StaticDirectoryProvider(str(tmp_path), filename_prefix="test")
    mock_hdf_panda = HDFPanda(
        "HDFPANDA:", directory_provider=directory_provider, name="panda"
    )
    await mock_hdf_panda.connect(mock=True)

    def link_function(value, **kwargs):
        set_mock_value(mock_hdf_panda.pcap.active, value)

    callback_on_mock_put(mock_hdf_panda.pcap.arm, link_function)

    set_mock_value(
        mock_hdf_panda.data.datasets,
        DatasetTable(
            name=np.array(
                [
                    "x",
                    "y",
                ]
            ),
            hdf5_type=[
                PandaHdf5DatasetType.UINT_32,
                PandaHdf5DatasetType.FLOAT_64,
            ],
        ),
    )

    yield mock_hdf_panda


async def test_hdf_panda_passes_blocks_to_controller(mock_hdf_panda: HDFPanda):
    assert hasattr(mock_hdf_panda.controller, "pcap")
    assert mock_hdf_panda.controller.pcap is mock_hdf_panda.pcap


async def test_hdf_panda_hardware_triggered_flyable(
    RE: RunEngine,
    mock_hdf_panda,
):
    docs = {}

    def append_and_print(name, doc):
        if name not in docs:
            docs[name] = []
        docs[name] += [doc]

    RE.subscribe(append_and_print)

    shutter_time = 0.004
    exposure = 1

    trigger_logic = StaticSeqTableTriggerLogic(mock_hdf_panda.seq[1])
    flyer = HardwareTriggeredFlyable(trigger_logic, [], name="flyer")

    def flying_plan():
        yield from bps.stage_all(mock_hdf_panda, flyer)

        yield from prepare_static_seq_table_flyer_and_detectors_with_same_trigger(
            flyer,
            [mock_hdf_panda],
            number_of_frames=1,
            exposure=exposure,
            shutter_time=shutter_time,
        )

        yield from bps.open_run()
        yield from bps.declare_stream(mock_hdf_panda, name="main_stream", collect=True)

        set_mock_value(flyer.trigger_logic.seq.active, 1)

        yield from bps.kickoff(flyer, wait=True)
        yield from bps.kickoff(mock_hdf_panda)

        yield from bps.complete(flyer, wait=False, group="complete")
        yield from bps.complete(mock_hdf_panda, wait=False, group="complete")

        # Manually incremenet the index as if a frame was taken
        set_mock_value(mock_hdf_panda.data.num_captured, 1)
        set_mock_value(flyer.trigger_logic.seq.active, 0)

        done = False
        while not done:
            try:
                yield from bps.wait(group="complete", timeout=0.5)
            except TimeoutError:
                pass
            else:
                done = True
            yield from bps.collect(
                mock_hdf_panda,
                return_payload=False,
                name="main_stream",
            )
        yield from bps.wait(group="complete")
        yield from bps.close_run()

        yield from bps.unstage_all(flyer, mock_hdf_panda)
        yield from bps.wait_for([lambda: mock_hdf_panda.controller.disarm()])

    # fly scan
    RE(flying_plan())

    assert_emitted(
        docs, start=1, descriptor=1, stream_resource=2, stream_datum=2, stop=1
    )

    # test descriptor
    data_key_names: Dict[str, str] = docs["descriptor"][0]["object_keys"]["panda"]
    assert data_key_names == ["x", "y"]
    for data_key_name in data_key_names:
        assert (
            docs["descriptor"][0]["data_keys"][data_key_name]["source"]
            == "mock+soft://panda-data-hdf_directory"
        )

    # test stream resources
    for dataset_name, stream_resource, data_key_name in zip(
        ("x", "y"), docs["stream_resource"], data_key_names
    ):
        assert stream_resource["data_key"] == data_key_name
        assert stream_resource["run_start"] == docs["start"][0]["uid"]
<<<<<<< HEAD

        if versiontuple(event_model.__version__) < versiontuple("1.21.0"):
            assert stream_resource["spec"] == "AD_HDF5_SWMR_SLICE"
            assert stream_resource["resource_kwargs"] == {
                "block": f"block_{block_letter}",
                "multiplier": 1,
                "name": data_key_name,
                "path": f"BLOCK_{block_letter.upper()}"
                f"-TEST-{data_key_name.split('-')[-1]}",
                "shape": [1],
                "timestamps": "/entry/instrument/NDAttributes/NDArrayTimeStamp",
            }
        else:
            assert stream_resource["parameters"] == {
                "swmr": False,
                "dataset": f"BLOCK_{block_letter.upper()}"
                f"-TEST-{data_key_name.split('-')[-1]}",
                "multiplier": 1,
            }
=======
        assert stream_resource["resource_kwargs"] == {
            "path": "/" + dataset_name,
            "multiplier": 1,
            "timestamps": "/entry/instrument/NDAttributes/NDArrayTimeStamp",
        }
>>>>>>> febf9cea

    # test stream datum
    for stream_datum in docs["stream_datum"]:
        assert stream_datum["descriptor"] == docs["descriptor"][0]["uid"]
        assert stream_datum["seq_nums"] == {
            "start": 1,
            "stop": 2,
        }
        assert stream_datum["indices"] == {
            "start": 0,
            "stop": 1,
        }
        assert stream_datum["stream_resource"] in [
            sd["uid"].split("/")[0] for sd in docs["stream_datum"]
        ]<|MERGE_RESOLUTION|>--- conflicted
+++ resolved
@@ -1,10 +1,6 @@
 from typing import Dict
 
-<<<<<<< HEAD
-import event_model
-=======
 import numpy as np
->>>>>>> febf9cea
 import pytest
 from bluesky import plan_stubs as bps
 from bluesky.run_engine import RunEngine
@@ -14,11 +10,6 @@
 from ophyd_async.core.flyer import HardwareTriggeredFlyable
 from ophyd_async.core.mock_signal_utils import callback_on_mock_put
 from ophyd_async.core.signal import SignalR, assert_emitted
-<<<<<<< HEAD
-from ophyd_async.epics.areadetector.writers.general_hdffile import versiontuple
-from ophyd_async.epics.signal.signal import epics_signal_r
-=======
->>>>>>> febf9cea
 from ophyd_async.panda import HDFPanda, StaticSeqTableTriggerLogic
 from ophyd_async.panda._table import DatasetTable, PandaHdf5DatasetType
 from ophyd_async.plan_stubs import (
@@ -152,33 +143,11 @@
     ):
         assert stream_resource["data_key"] == data_key_name
         assert stream_resource["run_start"] == docs["start"][0]["uid"]
-<<<<<<< HEAD
-
-        if versiontuple(event_model.__version__) < versiontuple("1.21.0"):
-            assert stream_resource["spec"] == "AD_HDF5_SWMR_SLICE"
-            assert stream_resource["resource_kwargs"] == {
-                "block": f"block_{block_letter}",
-                "multiplier": 1,
-                "name": data_key_name,
-                "path": f"BLOCK_{block_letter.upper()}"
-                f"-TEST-{data_key_name.split('-')[-1]}",
-                "shape": [1],
-                "timestamps": "/entry/instrument/NDAttributes/NDArrayTimeStamp",
-            }
-        else:
-            assert stream_resource["parameters"] == {
-                "swmr": False,
-                "dataset": f"BLOCK_{block_letter.upper()}"
-                f"-TEST-{data_key_name.split('-')[-1]}",
-                "multiplier": 1,
-            }
-=======
         assert stream_resource["resource_kwargs"] == {
             "path": "/" + dataset_name,
             "multiplier": 1,
             "timestamps": "/entry/instrument/NDAttributes/NDArrayTimeStamp",
         }
->>>>>>> febf9cea
 
     # test stream datum
     for stream_datum in docs["stream_datum"]:
