--- conflicted
+++ resolved
@@ -24,15 +24,6 @@
     :template: custom-module-template.rst
     :recursive:
 
-<<<<<<< HEAD
-    ophyd_async.core.backends
-    ophyd_async.core.devices
-    ophyd_async.core.epicsdemo
-    ophyd_async.core.signal
-    ophyd_async.core.async_status
-    ophyd_async.core.utils
-=======
     core
     epics
-    panda
->>>>>>> e4d16b7b
+    panda