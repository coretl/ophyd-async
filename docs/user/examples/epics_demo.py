# Import bluesky and ophyd
import matplotlib.pyplot as plt
from bluesky import RunEngine
from bluesky.callbacks.best_effort import BestEffortCallback
from bluesky.plan_stubs import mov, movr, rd  # noqa
from bluesky.plans import grid_scan  # noqa
from bluesky.utils import ProgressBarManager, register_transform
from ophyd import Component, Device, EpicsSignal, EpicsSignalRO

<<<<<<< HEAD
from ophyd_async.core import epicsdemo
from ophyd_async.core.devices.device_collector import DeviceCollector
=======
from ophyd_async.core import DeviceCollector
from ophyd_async.epics import demo
>>>>>>> e4d16b7b

# Create a run engine, with plotting, progressbar and transform
RE = RunEngine({}, call_returns_result=True)
bec = BestEffortCallback()
RE.subscribe(bec)
RE.waiting_hook = ProgressBarManager()
plt.ion()
register_transform("RE", prefix="<")

# Start IOC with demo pvs in subprocess
pv_prefix = demo.start_ioc_subprocess()


# Create ophyd devices
class OldSensor(Device):
    mode = Component(EpicsSignal, "Mode", kind="config")
    value = Component(EpicsSignalRO, "Value", kind="hinted")


det_old = OldSensor(pv_prefix, name="det_old")

# Create ophyd-async devices
with DeviceCollector():
    det = demo.Sensor(pv_prefix)
    samp = demo.SampleStage(pv_prefix)<|MERGE_RESOLUTION|>--- conflicted
+++ resolved
@@ -7,13 +7,8 @@
 from bluesky.utils import ProgressBarManager, register_transform
 from ophyd import Component, Device, EpicsSignal, EpicsSignalRO
 
-<<<<<<< HEAD
-from ophyd_async.core import epicsdemo
-from ophyd_async.core.devices.device_collector import DeviceCollector
-=======
 from ophyd_async.core import DeviceCollector
 from ophyd_async.epics import demo
->>>>>>> e4d16b7b
 
 # Create a run engine, with plotting, progressbar and transform
 RE = RunEngine({}, call_returns_result=True)
