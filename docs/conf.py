# Configuration file for the Sphinx documentation builder.
#
# This file only contains a selection of the most common options. For a full
# list see the documentation:
# https://www.sphinx-doc.org/en/master/usage/configuration.html

import sys
from pathlib import Path
from subprocess import check_output

<<<<<<< HEAD
import ophyd_epics_devices
=======
import requests

import python3_pip_skeleton
>>>>>>> f67ddd4e

# -- General configuration ------------------------------------------------

# General information about the project.
project = "ophyd-epics-devices"

# The full version, including alpha/beta/rc tags.
release = ophyd_epics_devices.__version__

# The short X.Y version.
if "+" in release:
    # Not on a tag, use branch name
    root = Path(__file__).absolute().parent.parent
    git_branch = check_output("git branch --show-current".split(), cwd=root)
    version = git_branch.decode().strip()
else:
    version = release

extensions = [
    # Use this for generating API docs
    "sphinx.ext.autodoc",
    # This can parse google style docstrings
    "sphinx.ext.napoleon",
    # For linking to external sphinx documentation
    "sphinx.ext.intersphinx",
    # Add links to source code in API docs
    "sphinx.ext.viewcode",
    # Adds the inheritance-diagram generation directive
    "sphinx.ext.inheritance_diagram",
    # Add a copy button to each code block
    "sphinx_copybutton",
    # For the card element
    "sphinx_design",
]

# If true, Sphinx will warn about all references where the target cannot
# be found.
nitpicky = True

# A list of (type, target) tuples (by default empty) that should be ignored when
# generating warnings in "nitpicky mode". Note that type should include the
# domain name if present. Example entries would be ('py:func', 'int') or
# ('envvar', 'LD_LIBRARY_PATH').
nitpick_ignore = [
    ("py:class", "NoneType"),
    ("py:class", "'str'"),
    ("py:class", "'float'"),
    ("py:class", "'int'"),
    ("py:class", "'bool'"),
    ("py:class", "'object'"),
    ("py:class", "'id'"),
    ("py:class", "typing_extensions.Literal"),
]

# Both the class’ and the __init__ method’s docstring are concatenated and
# inserted into the main body of the autoclass directive
autoclass_content = "both"

# Order the members by the order they appear in the source code
autodoc_member_order = "bysource"

# Don't inherit docstrings from baseclasses
autodoc_inherit_docstrings = False

# Output graphviz directive produced images in a scalable format
graphviz_output_format = "svg"

# The name of a reST role (builtin or Sphinx extension) to use as the default
# role, that is, for text marked up `like this`
default_role = "any"

# The suffix of source filenames.
source_suffix = ".rst"

# The master toctree document.
master_doc = "index"

# List of patterns, relative to source directory, that match files and
# directories to ignore when looking for source files.
# These patterns also affect html_static_path and html_extra_path
exclude_patterns = ["_build"]

# The name of the Pygments (syntax highlighting) style to use.
pygments_style = "sphinx"

# This means you can link things like `str` and `asyncio` to the relevant
# docs in the python documentation.
intersphinx_mapping = dict(python=("https://docs.python.org/3/", None))

# A dictionary of graphviz graph attributes for inheritance diagrams.
inheritance_graph_attrs = dict(rankdir="TB")

# Common links that should be available on every page
rst_epilog = """
.. _Diamond Light Source: http://www.diamond.ac.uk
.. _black: https://github.com/psf/black
.. _flake8: https://flake8.pycqa.org/en/latest/
.. _isort: https://github.com/PyCQA/isort
.. _mypy: http://mypy-lang.org/
.. _pre-commit: https://pre-commit.com/
"""

# Ignore localhost links for periodic check that links in docs are valid
linkcheck_ignore = [r"http://localhost:\d+/"]

# Set copy-button to ignore python and bash prompts
# https://sphinx-copybutton.readthedocs.io/en/latest/use.html#using-regexp-prompt-identifiers
copybutton_prompt_text = r">>> |\.\.\. |\$ |In \[\d*\]: | {2,5}\.\.\.: | {5,8}: "
copybutton_prompt_is_regexp = True

# -- Options for HTML output -------------------------------------------------

# The theme to use for HTML and HTML Help pages.  See the documentation for
# a list of builtin themes.
#
html_theme = "pydata_sphinx_theme"
github_repo = project
<<<<<<< HEAD
github_user = "bluesky"
=======
github_user = "DiamondLightSource"
switcher_json = f"https://{github_user}.github.io/{github_repo}/switcher.json"
# Don't check switcher if it doesn't exist, but warn in a non-failing way
check_switcher = requests.get(switcher_json).ok
if not check_switcher:
    print(
        "*** Can't read version switcher, is GitHub pages enabled? \n"
        "    Once Docs CI job has successfully run once, set the "
        "Github pages source branch to be 'gh-pages' at:\n"
        f"    https://github.com/{github_user}/{github_repo}/settings/pages",
        file=sys.stderr,
    )
>>>>>>> f67ddd4e

# Theme options for pydata_sphinx_theme
html_theme_options = dict(
    logo=dict(
        text=project,
    ),
    use_edit_page_button=True,
    github_url=f"https://github.com/{github_user}/{github_repo}",
    icon_links=[
        dict(
            name="PyPI",
            url=f"https://pypi.org/project/{project}",
            icon="fas fa-cube",
        )
    ],
    switcher=dict(
        json_url=switcher_json,
        version_match=version,
    ),
    check_switcher=check_switcher,
    navbar_end=["theme-switcher", "icon-links", "version-switcher"],
    external_links=[
        dict(
            name="Release Notes",
            url=f"https://github.com/{github_user}/{github_repo}/releases",
        )
    ],
)

# A dictionary of values to pass into the template engine’s context for all pages
html_context = dict(
    github_user=github_user,
    github_repo=project,
    github_version=version,
    doc_path="docs",
)

# If true, "Created using Sphinx" is shown in the HTML footer. Default is True.
html_show_sphinx = False

# If true, "(C) Copyright ..." is shown in the HTML footer. Default is True.
html_show_copyright = False

# Logo
html_logo = "images/dls-logo.svg"
html_favicon = "images/dls-favicon.ico"<|MERGE_RESOLUTION|>--- conflicted
+++ resolved
@@ -8,13 +8,9 @@
 from pathlib import Path
 from subprocess import check_output
 
-<<<<<<< HEAD
-import ophyd_epics_devices
-=======
 import requests
 
-import python3_pip_skeleton
->>>>>>> f67ddd4e
+import ophyd_epics_devices
 
 # -- General configuration ------------------------------------------------
 
@@ -132,10 +128,7 @@
 #
 html_theme = "pydata_sphinx_theme"
 github_repo = project
-<<<<<<< HEAD
 github_user = "bluesky"
-=======
-github_user = "DiamondLightSource"
 switcher_json = f"https://{github_user}.github.io/{github_repo}/switcher.json"
 # Don't check switcher if it doesn't exist, but warn in a non-failing way
 check_switcher = requests.get(switcher_json).ok
@@ -147,7 +140,6 @@
         f"    https://github.com/{github_user}/{github_repo}/settings/pages",
         file=sys.stderr,
     )
->>>>>>> f67ddd4e
 
 # Theme options for pydata_sphinx_theme
 html_theme_options = dict(
